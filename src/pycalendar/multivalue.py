--- conflicted
+++ resolved
@@ -33,10 +33,7 @@
         other.mValues = [i.duplicate() for i in self.mValues]
         return other
 
-<<<<<<< HEAD
-=======
 
->>>>>>> 87f0292e
     def getType(self):
         return self.mType
 
@@ -44,16 +41,6 @@
     def getRealType(self):
         return PyCalendarValue.VALUETYPE_MULTIVALUE
 
-<<<<<<< HEAD
-    def getValue(self):
-        return self.mValues
-
-    def getValues(self):
-        return self.mValues
-
-    def addValue(self, value):
-        self.mValues.append(value)
-=======
 
     def getValue(self):
         return self.mValues
@@ -66,7 +53,6 @@
     def addValue(self, value):
         self.mValues.append(value)
 
->>>>>>> 87f0292e
 
     def setValue(self, value):
         newValues = []
@@ -76,10 +62,7 @@
             newValues.append(pyCalendarValue)
         self.mValues = newValues
 
-<<<<<<< HEAD
-=======
 
->>>>>>> 87f0292e
     def parse(self, data):
         # Tokenize on comma
         if "," in data:
@@ -92,10 +75,7 @@
             value.parse(token)
             self.mValues.append(value)
 
-<<<<<<< HEAD
-=======
 
->>>>>>> 87f0292e
     def generate(self, os):
         try:
             first = True
@@ -113,6 +93,7 @@
         for iter in self.mValues:
             iter.writeXML(node, namespace)
 
+
     def writeJSONValue(self, jobject):
         for iter in self.mValues:
             iter.writeJSONValue(jobject)
