##
#    Copyright (c) 2007-2013 Cyrus Daboo. All rights reserved.
#
#    Licensed under the Apache License, Version 2.0 (the "License");
#    you may not use this file except in compliance with the License.
#    You may obtain a copy of the License at
#
#        http://www.apache.org/licenses/LICENSE-2.0
#
#    Unless required by applicable law or agreed to in writing, software
#    distributed under the License is distributed on an "AS IS" BASIS,
#    WITHOUT WARRANTIES OR CONDITIONS OF ANY KIND, either express or implied.
#    See the License for the specific language governing permissions and
#    limitations under the License.
##

from pycalendar.value import Value


class MultiValue(Value):

    def __init__(self, type):

        self.mType = type
        self.mValues = []

    def __hash__(self):
        return hash(tuple(self.mValues))

    def duplicate(self):
        other = MultiValue(self.mType)
        other.mValues = [i.duplicate() for i in self.mValues]
        return other

    def getType(self):
        return self.mType

    def getRealType(self):
        return Value.VALUETYPE_MULTIVALUE

    def getValue(self):
        return self.mValues

    def getValues(self):
        return self.mValues

    def addValue(self, value):
        self.mValues.append(value)

    def setValue(self, value):
        newValues = []
        for v in value:
            val = Value.createFromType(self.mType)
            val.setValue(v)
            newValues.append(val)
        self.mValues = newValues

    def parse(self, data, variant):
        # Tokenize on comma
        if "," in data:
            tokens = data.split(",")
        else:
            tokens = (data,)
        for token in tokens:
            # Create single value, and parse data
            value = Value.createFromType(self.mType)
            value.parse(token, variant)
            self.mValues.append(value)

    def generate(self, os):
        try:
            os.write(self.getTextValue())
        except:
            pass

<<<<<<< HEAD

    def getTextValue(self):
        return ",".join([value.getText() for value in self.mValues])


=======
>>>>>>> 2fd9f05e
    def writeXML(self, node, namespace):
        for iter in self.mValues:
            iter.writeXML(node, namespace)

    def parseJSONValue(self, jobject):
        for jvalue in jobject:
            value = Value.createFromType(self.mType)
            value.parseJSONValue(jvalue)
            self.mValues.append(value)

    def writeJSONValue(self, jobject):
        for iter in self.mValues:
            iter.writeJSONValue(jobject)

Value.registerType(Value.VALUETYPE_MULTIVALUE, MultiValue, None)<|MERGE_RESOLUTION|>--- conflicted
+++ resolved
@@ -73,14 +73,9 @@
         except:
             pass
 
-<<<<<<< HEAD
-
     def getTextValue(self):
         return ",".join([value.getText() for value in self.mValues])
 
-
-=======
->>>>>>> 2fd9f05e
     def writeXML(self, node, namespace):
         for iter in self.mValues:
             iter.writeXML(node, namespace)
