##
#    Copyright (c) 2007-2012 Cyrus Daboo. All rights reserved.
#
#    Licensed under the Apache License, Version 2.0 (the "License");
#    you may not use this file except in compliance with the License.
#    You may obtain a copy of the License at
#
#        http://www.apache.org/licenses/LICENSE-2.0
#
#    Unless required by applicable law or agreed to in writing, software
#    distributed under the License is distributed on an "AS IS" BASIS,
#    WITHOUT WARRANTIES OR CONDITIONS OF ANY KIND, either express or implied.
#    See the License for the specific language governing permissions and
#    limitations under the License.
##

from pycalendar import definitions
from pycalendar import xmldefs
from pycalendar.datetime import PyCalendarDateTime
from pycalendar.period import PyCalendarPeriod
from pycalendar.valueutils import ValueMixin
import cStringIO as StringIO
import xml.etree.cElementTree as XML

def WeekDayNumCompare_compare(w1, w2):

    if w1[0] < w2[0]:
        return -1
    elif w1[0] > w2[0]:
        return 1
    elif w1[1] < w2[1]:
        return -1
    elif w1[1] > w2[1]:
        return 1
    else:
        return 0



def WeekDayNumSort_less_than(w1, w2):

    return (w1[0] < w2[0]) or (w1[0] == w2[0]) and (w1[1] < w2[1])



class PyCalendarRecurrence(ValueMixin):

    cFreqMap = {
        definitions.cICalValue_RECUR_SECONDLY : definitions.eRecurrence_SECONDLY,
        definitions.cICalValue_RECUR_MINUTELY : definitions.eRecurrence_MINUTELY,
        definitions.cICalValue_RECUR_HOURLY   : definitions.eRecurrence_HOURLY,
        definitions.cICalValue_RECUR_DAILY    : definitions.eRecurrence_DAILY,
        definitions.cICalValue_RECUR_WEEKLY   : definitions.eRecurrence_WEEKLY,
        definitions.cICalValue_RECUR_MONTHLY  : definitions.eRecurrence_MONTHLY,
        definitions.cICalValue_RECUR_YEARLY   : definitions.eRecurrence_YEARLY,
    }

    cFreqToXMLMap = {
        definitions.eRecurrence_SECONDLY: xmldefs.recur_freq_secondly,
        definitions.eRecurrence_MINUTELY: xmldefs.recur_freq_minutely,
        definitions.eRecurrence_HOURLY: xmldefs.recur_freq_hourly,
        definitions.eRecurrence_DAILY: xmldefs.recur_freq_daily,
        definitions.eRecurrence_WEEKLY: xmldefs.recur_freq_weekly,
        definitions.eRecurrence_MONTHLY: xmldefs.recur_freq_monthly,
        definitions.eRecurrence_YEARLY: xmldefs.recur_freq_yearly,
    }

    cRecurMap = {
        definitions.cICalValue_RECUR_FREQ       : definitions.eRecurrence_FREQ,
        definitions.cICalValue_RECUR_UNTIL      : definitions.eRecurrence_UNTIL,
        definitions.cICalValue_RECUR_COUNT      : definitions.eRecurrence_COUNT,
        definitions.cICalValue_RECUR_INTERVAL   : definitions.eRecurrence_INTERVAL,
        definitions.cICalValue_RECUR_BYSECOND   : definitions.eRecurrence_BYSECOND,
        definitions.cICalValue_RECUR_BYMINUTE   : definitions.eRecurrence_BYMINUTE,
        definitions.cICalValue_RECUR_BYHOUR     : definitions.eRecurrence_BYHOUR,
        definitions.cICalValue_RECUR_BYDAY      : definitions.eRecurrence_BYDAY,
        definitions.cICalValue_RECUR_BYMONTHDAY : definitions.eRecurrence_BYMONTHDAY,
        definitions.cICalValue_RECUR_BYYEARDAY  : definitions.eRecurrence_BYYEARDAY,
        definitions.cICalValue_RECUR_BYWEEKNO   : definitions.eRecurrence_BYWEEKNO,
        definitions.cICalValue_RECUR_BYMONTH    : definitions.eRecurrence_BYMONTH,
        definitions.cICalValue_RECUR_BYSETPOS   : definitions.eRecurrence_BYSETPOS,
        definitions.cICalValue_RECUR_WKST       : definitions.eRecurrence_WKST,
    }

    cWeekdayMap = {
        definitions.cICalValue_RECUR_WEEKDAY_SU : definitions.eRecurrence_WEEKDAY_SU,
        definitions.cICalValue_RECUR_WEEKDAY_MO : definitions.eRecurrence_WEEKDAY_MO,
        definitions.cICalValue_RECUR_WEEKDAY_TU : definitions.eRecurrence_WEEKDAY_TU,
        definitions.cICalValue_RECUR_WEEKDAY_WE : definitions.eRecurrence_WEEKDAY_WE,
        definitions.cICalValue_RECUR_WEEKDAY_TH : definitions.eRecurrence_WEEKDAY_TH,
        definitions.cICalValue_RECUR_WEEKDAY_FR : definitions.eRecurrence_WEEKDAY_FR,
        definitions.cICalValue_RECUR_WEEKDAY_SA : definitions.eRecurrence_WEEKDAY_SA,
    }

    cWeekdayRecurMap = dict([(v, k) for k, v in cWeekdayMap.items()])

    cUnknownIndex = -1

    def __init__(self):
        self.init_PyCalendarRecurrence()


    def duplicate(self):
        other = PyCalendarRecurrence()

        other.mFreq = self.mFreq

        other.mUseCount = self.mUseCount
        other.mCount = self.mCount
        other.mUseUntil = self.mUseUntil
        if other.mUseUntil:
            other.mUntil = self.mUntil.duplicate()

        other.mInterval = self.mInterval
        if self.mBySeconds is not None:
            other.mBySeconds = self.mBySeconds[:]
        if self.mByMinutes is not None:
            other.mByMinutes = self.mByMinutes[:]
        if self.mByHours is not None:
            other.mByHours = self.mByHours[:]
        if self.mByDay is not None:
            other.mByDay = self.mByDay[:]
        if self.mByMonthDay is not None:
            other.mByMonthDay = self.mByMonthDay[:]
        if self.mByYearDay is not None:
            other.mByYearDay = self.mByYearDay[:]
        if self.mByWeekNo is not None:
            other.mByWeekNo = self.mByWeekNo[:]
        if self.mByMonth is not None:
            other.mByMonth = self.mByMonth[:]
        if self.mBySetPos is not None:
            other.mBySetPos = self.mBySetPos[:]
        other.mWeekstart = self.mWeekstart

        other.mCached = self.mCached
        if self.mCacheStart:
            other.mCacheStart = self.mCacheStart.duplicate()
        if self.mCacheUpto:
            other.mCacheUpto = self.mCacheUpto.duplicate()
        other.mFullyCached = self.mFullyCached
        if self.mRecurrences:
            other.mRecurrences = self.mRecurrences[:]

        return other


    def init_PyCalendarRecurrence(self):
        self.mFreq = definitions.eRecurrence_YEARLY

        self.mUseCount = False
        self.mCount = 0

        self.mUseUntil = False
        self.mUntil = None

        self.mInterval = 1
        self.mBySeconds = None
        self.mByMinutes = None
        self.mByHours = None
        self.mByDay = None
        self.mByMonthDay = None
        self.mByYearDay = None
        self.mByWeekNo = None
        self.mByMonth = None
        self.mBySetPos = None
        self.mWeekstart = definitions.eRecurrence_WEEKDAY_MO

        self.mCached = False
        self.mCacheStart = None
        self.mCacheUpto = None
        self.mFullyCached = False
        self.mRecurrences = None


    def __hash__(self):
        return hash((
            self.mFreq,
            self.mUseCount,
            self.mCount,
            self.mUseUntil,
            self.mUntil,
            self.mInterval,
            tuple(self.mBySeconds) if self.mBySeconds else None,
            tuple(self.mByMinutes) if self.mByMinutes else None,
            tuple(self.mByHours) if self.mByHours else None,
            tuple(self.mByDay) if self.mByDay else None,
            tuple(self.mByMonthDay) if self.mByMonthDay else None,
            tuple(self.mByYearDay) if self.mByYearDay else None,
            tuple(self.mByWeekNo) if self.mByWeekNo else None,
            tuple(self.mByMonth) if self.mByMonth else None,
            tuple(self.mBySetPos) if self.mBySetPos else None,
            self.mWeekstart,
        ))


    def __ne__(self, other):
        return not self.__eq__(other)


    def __eq__(self, other):
        if not isinstance(other, PyCalendarRecurrence):
            return False
        return self.equals(other)


    def equals(self, comp):
        return (self.mFreq == comp.mFreq) \
                and (self.mUseCount == comp.mUseCount) and (self.mCount == comp.mCount) \
                and (self.mUseUntil == comp.mUseUntil) and (self.mUntil == comp.mUntil) \
                and (self.mInterval == comp.mInterval) \
                and self.equalsNum(self.mBySeconds, comp.mBySeconds) \
                and self.equalsNum(self.mByMinutes, comp.mByMinutes) \
                and self.equalsNum(self.mByHours, comp.mByHours) \
                and self.equalsDayNum(self.mByDay, comp.mByDay) \
                and self.equalsNum(self.mByMonthDay, comp.mByMonthDay) \
                and self.equalsNum(self.mByYearDay, comp.mByYearDay) \
                and self.equalsNum(self.mByWeekNo, comp.mByWeekNo) \
                and self.equalsNum(self.mByMonth, comp.mByMonth) \
                and self.equalsNum(self.mBySetPos, comp.mBySetPos) \
                and (self.mWeekstart == comp.mWeekstart)


    def equalsNum(self, items1, items2):
        # Check sizes first
        if items1 is None:
            items1 = []
        if items2 is None:
            items2 = []
        if len(items1) != len(items2):
            return False
        elif len(items1) == 0:
            return True

        # Copy and sort each one for comparison
        temp1 = items1[:]
        temp2 = items2[:]
        temp1.sort()
        temp2.sort()

        for i in range(0, len(temp1)):
            if temp1[i] != temp2[i]:
                return False
        return True


    def equalsDayNum(self, items1, items2):
        # Check sizes first
        if items1 is None:
            items1 = []
        if items2 is None:
            items2 = []
        if len(items1) != len(items2):
            return False
        elif len(items1) == 0:
            return True

        # Copy and sort each one for comparison
        temp1 = items1[:]
        temp2 = items2[:]
        temp1.sort()
        temp2.sort()

        for i in range(0, len(temp1)):
            if temp1[i] != temp2[i]:
                return False
        return True


    def getFreq(self):
        return self.mFreq


    def setFreq(self, freq):
        self.mFreq = freq


    def getUseUntil(self):
        return self.mUseUntil


    def setUseUntil(self, use_until):
        self.mUseUntil = use_until


    def getUntil(self):
        return self.mUntil


    def setUntil(self, until):
        self.mUntil = until


    def getUseCount(self):
        return self.mUseCount


    def setUseCount(self, use_count):
        self.mUseCount = use_count


    def getCount(self):
        return self.mCount


    def setCount(self, count):
        self.mCount = count


    def getInterval(self):
        return self.mInterval


    def setInterval(self, interval):
        self.mInterval = interval


    def getByMonth(self):
        return self.mByMonth


    def setByMonth(self, by):
        self.mByMonth = by[:]


    def getByMonthDay(self):
        return self.mByMonthDay


    def setByMonthDay(self, by):
        self.mByMonthDay = by[:]


    def getByYearDay(self):
        return self.mByYearDay


    def setByYearDay(self, by):
        self.mByYearDay = by[:]


    def getByDay(self):
        return self.mByDay


    def setByDay(self, by):
        self.mByDay = by[:]


    def getBySetPos(self):
        return self.mBySetPos


    def setBySetPos(self, by):
        self.mBySetPos = by


    def parse(self, data):
        self.init_PyCalendarRecurrence()

        # Tokenise using ''
        tokens = data.split(";")
        tokens.reverse()

        if len(tokens) == 0:
            raise ValueError("PyCalendarRecurrence: Invalid recurrence rule value")

        while len(tokens) != 0:
            # Get next token
            token = tokens.pop()
            try:
                tname, tvalue = token.split("=")
            except ValueError:
                raise ValueError("PyCalendarRecurrence: Invalid token '%s'" % (token,))

            # Determine token type
            index = PyCalendarRecurrence.cRecurMap.get(tname, PyCalendarRecurrence.cUnknownIndex)
            if index == PyCalendarRecurrence.cUnknownIndex:
                raise ValueError("PyCalendarRecurrence: Invalid token '%s'" % (tname,))

            # Parse remainder based on index
            if index == definitions.eRecurrence_FREQ:
                # Get the FREQ value
                index = PyCalendarRecurrence.cFreqMap.get(tvalue, PyCalendarRecurrence.cUnknownIndex)
                if index == PyCalendarRecurrence.cUnknownIndex:
                    raise ValueError("PyCalendarRecurrence: Invalid FREQ value")
                self.mFreq = index

            elif index == definitions.eRecurrence_UNTIL:
                if self.mUseCount:
                    raise ValueError("PyCalendarRecurrence: Can't have both UNTIL and COUNT")
                self.mUseUntil = True
                if self.mUntil is None:
                    self.mUntil = PyCalendarDateTime()
                try:
                    self.mUntil.parse(tvalue)
                except ValueError:
                    raise ValueError("PyCalendarRecurrence: Invalid UNTIL value")

            elif index == definitions.eRecurrence_COUNT:
                if self.mUseUntil:
                    raise ValueError("PyCalendarRecurrence: Can't have both UNTIL and COUNT")
                self.mUseCount = True
                try:
                    self.mCount = int(tvalue)
                except ValueError:
                    raise ValueError("PyCalendarRecurrence: Invalid COUNT value")

                # Must not be less than one
                if self.mCount < 1:
                    raise ValueError("PyCalendarRecurrence: Invalid COUNT value")

            elif index == definitions.eRecurrence_INTERVAL:
                try:
                    self.mInterval = int(tvalue)
                except ValueError:
                    raise ValueError("PyCalendarRecurrence: Invalid INTERVAL value")

                # Must NOT be less than one
                if self.mInterval < 1:
                    raise ValueError("PyCalendarRecurrence: Invalid INTERVAL value")

            elif index == definitions.eRecurrence_BYSECOND:
                if self.mBySeconds is not None:
                    raise ValueError("PyCalendarRecurrence: Only one BYSECOND allowed")
                self.mBySeconds = []
                self.parseList(tvalue, self.mBySeconds, 0, 60, errmsg="PyCalendarRecurrence: Invalid BYSECOND value")

            elif index == definitions.eRecurrence_BYMINUTE:
                if self.mByMinutes is not None:
                    raise ValueError("PyCalendarRecurrence: Only one BYMINUTE allowed")
                self.mByMinutes = []
                self.parseList(tvalue, self.mByMinutes, 0, 59, errmsg="PyCalendarRecurrence: Invalid BYMINUTE value")

            elif index == definitions.eRecurrence_BYHOUR:
                if self.mByHours is not None:
                    raise ValueError("PyCalendarRecurrence: Only one BYHOUR allowed")
                self.mByHours = []
                self.parseList(tvalue, self.mByHours, 0, 23, errmsg="PyCalendarRecurrence: Invalid BYHOUR value")

            elif index == definitions.eRecurrence_BYDAY:
                if self.mByDay is not None:
                    raise ValueError("PyCalendarRecurrence: Only one BYDAY allowed")
                self.mByDay = []
                self.parseListDW(tvalue, self.mByDay, errmsg="PyCalendarRecurrence: Invalid BYDAY value")

            elif index == definitions.eRecurrence_BYMONTHDAY:
                if self.mByMonthDay is not None:
                    raise ValueError("PyCalendarRecurrence: Only one BYMONTHDAY allowed")
                self.mByMonthDay = []
                self.parseList(tvalue, self.mByMonthDay, 1, 31, True, errmsg="PyCalendarRecurrence: Invalid BYMONTHDAY value")

            elif index == definitions.eRecurrence_BYYEARDAY:
                if self.mByYearDay is not None:
                    raise ValueError("PyCalendarRecurrence: Only one BYYEARDAY allowed")
                self.mByYearDay = []
                self.parseList(tvalue, self.mByYearDay, 1, 366, True, errmsg="PyCalendarRecurrence: Invalid BYYEARDAY value")

            elif index == definitions.eRecurrence_BYWEEKNO:
                if self.mByWeekNo is not None:
                    raise ValueError("PyCalendarRecurrence: Only one BYWEEKNO allowed")
                self.mByWeekNo = []
                self.parseList(tvalue, self.mByWeekNo, 1, 53, True, errmsg="PyCalendarRecurrence: Invalid BYWEEKNO value")

            elif index == definitions.eRecurrence_BYMONTH:
                if self.mByMonth is not None:
                    raise ValueError("PyCalendarRecurrence: Only one BYMONTH allowed")
                self.mByMonth = []
                self.parseList(tvalue, self.mByMonth, 1, 12, errmsg="PyCalendarRecurrence: Invalid BYMONTH value")

            elif index == definitions.eRecurrence_BYSETPOS:
                if self.mBySetPos is not None:
                    raise ValueError("PyCalendarRecurrence: Only one BYSETPOS allowed")
                self.mBySetPos = []
                self.parseList(tvalue, self.mBySetPos, allowNegative=True, errmsg="PyCalendarRecurrence: Invalid BYSETPOS value")

            elif index == definitions.eRecurrence_WKST:
                index = PyCalendarRecurrence.cWeekdayMap.get(tvalue, PyCalendarRecurrence.cUnknownIndex)
                if (index == PyCalendarRecurrence.cUnknownIndex):
                    raise ValueError("PyCalendarRecurrence: Invalid WKST value")
                self.mWeekstart = index


    def parseList(self, txt, list, min=None, max=None, allowNegative=False, errmsg=""):

        if "," in txt:
            tokens = txt.split(",")
        else:
            tokens = (txt,)

        for token in tokens:
            value = int(token)
            if not allowNegative and value < 0:
                raise ValueError(errmsg)
            avalue = abs(value)
            if min is not None and avalue < min:
                raise ValueError(errmsg)
            if max is not None  and avalue > max:
                raise ValueError(errmsg)
            list.append(value)


    def parseListDW(self, txt, list, errmsg=""):

        if "," in txt:
            tokens = txt.split(",")
        else:
            tokens = (txt,)

        for token in tokens:
            # Get number if present
            num = 0
            if (len(token) > 0) and token[0] in "+-1234567890":
                offset = 0
                while (offset < len(token)) and token[offset] in "+-1234567890":
                    offset += 1

                num = int(token[0:offset])
                token = token[offset:]

                anum = abs(num)
                if anum < 1:
                    raise ValueError(errmsg)
                if anum > 53:
                    raise ValueError(errmsg)

            # Get day
            index = PyCalendarRecurrence.cWeekdayMap.get(token, PyCalendarRecurrence.cUnknownIndex)
            if (index == PyCalendarRecurrence.cUnknownIndex):
                raise ValueError(errmsg)
            wday = index

            list.append((num, wday))


    def generate(self, os):
        try:
            os.write(definitions.cICalValue_RECUR_FREQ)
            os.write("=")

            if self.mFreq == definitions.eRecurrence_SECONDLY:
                os.write(definitions.cICalValue_RECUR_SECONDLY)

            elif self.mFreq == definitions.eRecurrence_MINUTELY:
                os.write(definitions.cICalValue_RECUR_MINUTELY)

            elif self.mFreq == definitions.eRecurrence_HOURLY:
                os.write(definitions.cICalValue_RECUR_HOURLY)

            elif self.mFreq == definitions.eRecurrence_DAILY:
                os.write(definitions.cICalValue_RECUR_DAILY)

            elif self.mFreq == definitions.eRecurrence_WEEKLY:
                os.write(definitions.cICalValue_RECUR_WEEKLY)

            elif self.mFreq == definitions.eRecurrence_MONTHLY:
                os.write(definitions.cICalValue_RECUR_MONTHLY)

            elif self.mFreq == definitions.eRecurrence_YEARLY:
                os.write(definitions.cICalValue_RECUR_YEARLY)

            if self.mUseCount:
                os.write(";")
                os.write(definitions.cICalValue_RECUR_COUNT)
                os.write("=")
                os.write(str(self.mCount))
            elif self.mUseUntil:
                os.write(";")
                os.write(definitions.cICalValue_RECUR_UNTIL)
                os.write("=")
                self.mUntil.generate(os)

            if self.mInterval > 1:
                os.write(";")
                os.write(definitions.cICalValue_RECUR_INTERVAL)
                os.write("=")
                os.write(str(self.mInterval))

            self.generateList(os, definitions.cICalValue_RECUR_BYSECOND, self.mBySeconds)
            self.generateList(os, definitions.cICalValue_RECUR_BYMINUTE, self.mByMinutes)
            self.generateList(os, definitions.cICalValue_RECUR_BYHOUR, self.mByHours)

            if (self.mByDay is not None) and (len(self.mByDay) != 0):
                os.write(";")
                os.write(definitions.cICalValue_RECUR_BYDAY)
                os.write("=")
                comma = False
                for iter in self.mByDay:
                    if comma:
                        os.write(",")
                    comma = True

                    if iter[0] != 0:
                        os.write(str(iter[0]))

                    if iter[1] == definitions.eRecurrence_WEEKDAY_SU:
                        os.write(definitions.cICalValue_RECUR_WEEKDAY_SU)

                    elif iter[1] == definitions.eRecurrence_WEEKDAY_MO:
                        os.write(definitions.cICalValue_RECUR_WEEKDAY_MO)

                    elif iter[1] == definitions.eRecurrence_WEEKDAY_TU:
                        os.write(definitions.cICalValue_RECUR_WEEKDAY_TU)

                    elif iter[1] == definitions.eRecurrence_WEEKDAY_WE:
                        os.write(definitions.cICalValue_RECUR_WEEKDAY_WE)

                    elif iter[1] == definitions.eRecurrence_WEEKDAY_TH:
                        os.write(definitions.cICalValue_RECUR_WEEKDAY_TH)

                    elif iter[1] == definitions.eRecurrence_WEEKDAY_FR:
                        os.write(definitions.cICalValue_RECUR_WEEKDAY_FR)

                    elif iter[1] == definitions.eRecurrence_WEEKDAY_SA:
                        os.write(definitions.cICalValue_RECUR_WEEKDAY_SA)

            self.generateList(os, definitions.cICalValue_RECUR_BYMONTHDAY, self.mByMonthDay)
            self.generateList(os, definitions.cICalValue_RECUR_BYYEARDAY, self.mByYearDay)
            self.generateList(os, definitions.cICalValue_RECUR_BYWEEKNO, self.mByWeekNo)
            self.generateList(os, definitions.cICalValue_RECUR_BYMONTH, self.mByMonth)
            self.generateList(os, definitions.cICalValue_RECUR_BYSETPOS, self.mBySetPos)

            # MO is the default so we do not need it
            if self.mWeekstart != definitions.eRecurrence_WEEKDAY_MO:
                os.write(";")
                os.write(definitions.cICalValue_RECUR_WKST)
                os.write("=")

                if self.mWeekstart == definitions.eRecurrence_WEEKDAY_SU:
                    os.write(definitions.cICalValue_RECUR_WEEKDAY_SU)

                elif self.mWeekstart == definitions.eRecurrence_WEEKDAY_MO:
                    os.write(definitions.cICalValue_RECUR_WEEKDAY_MO)

                elif self.mWeekstart == definitions.eRecurrence_WEEKDAY_TU:
                    os.write(definitions.cICalValue_RECUR_WEEKDAY_TU)

                elif self.mWeekstart == definitions.eRecurrence_WEEKDAY_WE:
                    os.write(definitions.cICalValue_RECUR_WEEKDAY_WE)

                elif self.mWeekstart == definitions.eRecurrence_WEEKDAY_TH:
                    os.write(definitions.cICalValue_RECUR_WEEKDAY_TH)

                elif self.mWeekstart == definitions.eRecurrence_WEEKDAY_FR:
                    os.write(definitions.cICalValue_RECUR_WEEKDAY_FR)

                elif self.mWeekstart == definitions.eRecurrence_WEEKDAY_SA:
                    os.write(definitions.cICalValue_RECUR_WEEKDAY_SA)

        except:
            pass


    def generateList(self, os, title, items):

        if (items is not None) and (len(items) != 0):
            os.write(";")
            os.write(title)
            os.write("=")
            comma = False
            for e in items:
                if comma:
                    os.write(",")
                comma = True
                os.write(str(e))


    def writeXML(self, node, namespace):

        recur = XML.SubElement(node, xmldefs.makeTag(namespace, xmldefs.value_recur))

        freq = XML.SubElement(recur, xmldefs.makeTag(namespace, xmldefs.recur_freq))
        freq.text = self.cFreqToXMLMap[self.mFreq]

        if self.mUseCount:
            count = XML.SubElement(recur, xmldefs.makeTag(namespace, xmldefs.recur_count))
            count.text = str(self.mCount)
        elif self.mUseUntil:
            until = XML.SubElement(recur, xmldefs.makeTag(namespace, xmldefs.recur_until))
            self.mUntil.writeXML(until, namespace)

        if self.mInterval > 1:
            interval = XML.SubElement(recur, xmldefs.makeTag(namespace, xmldefs.recur_interval))
            interval.text = str(self.mInterval)

        self.writeXMLList(recur, namespace, xmldefs.recur_bysecond, self.mBySeconds)
        self.writeXMLList(recur, namespace, xmldefs.recur_byminute, self.mByMinutes)
        self.writeXMLList(recur, namespace, xmldefs.recur_byhour, self.mByHours)

        if self.mByDay is not None and len(self.mByDay) != 0:
            for iter in self.mByDay:
                byday = XML.SubElement(recur, xmldefs.makeTag(namespace, xmldefs.recur_byday))
                data = ""
                if iter[0] != 0:
                    data = str(iter[0])
                data += self.cWeekdayRecurMap.get(iter[1], "")
                byday.text = data

        self.writeXMLList(recur, namespace, xmldefs.recur_bymonthday, self.mByMonthDay)
        self.writeXMLList(recur, namespace, xmldefs.recur_byyearday, self.mByYearDay)
        self.writeXMLList(recur, namespace, xmldefs.recur_byweekno, self.mByWeekNo)
        self.writeXMLList(recur, namespace, xmldefs.recur_bymonth, self.mByMonth)
        self.writeXMLList(recur, namespace, xmldefs.recur_bysetpos, self.mBySetPos)

        # MO is the default so we do not need it
        if self.mWeekstart != definitions.eRecurrence_WEEKDAY_MO:
            wkst = XML.SubElement(recur, xmldefs.makeTag(namespace, xmldefs.recur_wkst))
            wkst.text = self.cWeekdayRecurMap.get(self.mWeekstart, definitions.cICalValue_RECUR_WEEKDAY_MO)


    def writeXMLList(self, node, namespace, name, items):
        if items is not None and len(items) != 0:
            for item in items:
                child = XML.SubElement(node, xmldefs.makeTag(namespace, name))
                child.text = str(item)
<<<<<<< HEAD
                
    def writeJSON(self, jobject):
        jobject.append(self.getText())

    
=======


>>>>>>> 87f0292e
    def hasBy(self):
        return (self.mBySeconds is not None) and (len(self.mBySeconds) != 0) \
                or (self.mByMinutes is not None) and (len(self.mByMinutes) != 0) \
                or (self.mByHours is not None) and (len(self.mByHours) != 0) \
                or (self.mByDay is not None) and (len(self.mByDay) != 0) \
                or (self.mByMonthDay is not None) and (len(self.mByMonthDay) != 0) \
                or (self.mByYearDay is not None) and (len(self.mByYearDay) != 0) \
                or (self.mByWeekNo is not None) and (len(self.mByWeekNo) != 0) \
                or (self.mByMonth is not None) and (len(self.mByMonth) != 0) \
                or (self.mBySetPos is not None) and (len(self.mBySetPos) != 0)


    def isSimpleRule(self):
        # One that has no BYxxx rules
        return not self.hasBy()


    def isAdvancedRule(self):
        # One that has BYMONTH,
        # BYMONTHDAY (with no negative value),
        # BYDAY (with multiple unumbered, or numbered with all the same number
        # (1..4, -2, -1)
        # BYSETPOS with +1, or -1 only
        # no others

        # First checks the ones we do not handle at all
        if ((self.mBySeconds is not None) and (len(self.mBySeconds) != 0) \
                or (self.mByMinutes is not None) and (len(self.mByMinutes) != 0) \
                or (self.mByHours is not None) and (len(self.mByHours) != 0) \
                or (self.mByYearDay is not None) and (len(self.mByYearDay) != 0) \
                or (self.mByWeekNo is not None) and (len(self.mByWeekNo) != 0)):
            return False

        # Check BYMONTHDAY numbers (we can handle -7...-1, 1..31)
        if self.mByMonthDay is not None:
            for iter in self.mByMonthDay:
                if (iter < -7) or (iter > 31) or (iter == 0):
                    return False

        # Check BYDAY numbers
        if self.mByDay is not None:
            number = 0
            first = True
            for iter in self.mByDay:

                # Get the first number
                if (first):
                    number = iter[0]
                    first = False

                    # Check number range
                    if (number > 4) or (number < -2):
                        return False

                # If current differs from last, then we have an error
                elif number != iter[0]:
                    return False

        # Check BYSETPOS numbers
        if self.mBySetPos is not None:
            if len(self.mBySetPos) > 1:
                return False
            if (len(self.mBySetPos) == 1) and (self.mBySetPos[0] != -1) and (self.mBySetPos[0] != 1):
                return False

        # If we get here it must be OK
        return True


    def getUIDescription(self):
        try:
            # For now just use iCal item
            sout = StringIO()
            self.generate(sout)
            result = sout.getvalue()
        except:
            result = ""

        return result


    def expand(self, start, range, items, float_offset=0):

        # Must have recurrence list at this point
        if self.mRecurrences is None:
            self.mRecurrences = []

        # Wipe cache if start is different
        if self.mCached and (start != self.mCacheStart):
            self.mCached = False
            self.mFullyCached = False
            self.mRecurrences = []

        # Is the current cache complete or does it extend past the requested
        # range end
        if not self.mCached or not self.mFullyCached \
                and (self.mCacheUpto is None or self.mCacheUpto < range.getEnd()):
            cache_range = range.duplicate()

            # If partially cached just cache from previous cache end up to new
            # end
            if self.mCached:
                cache_range = PyCalendarPeriod(self.mCacheUpto, range.getEnd())

            # Simple expansion is one where there is no BYXXX rule part
            if not self.hasBy():
                self.mFullyCached = self.simpleExpand(start, cache_range, self.mRecurrences, float_offset)
            else:
                self.mFullyCached = self.complexExpand(start, cache_range, self.mRecurrences, float_offset)

            # Set cache values
            self.mCached = True
            self.mCacheStart = start
            self.mCacheUpto = range.getEnd()

        # Just return the cached items in the requested range
        limited = not self.mFullyCached
        for iter in self.mRecurrences:
            if range.isDateWithinPeriod(iter):
                items.append(iter)
            else:
                limited = True
        return limited


    def simpleExpand(self, start, range, items, float_offset):
        start_iter = start.duplicate()
        ctr = 0

        if self.mUseUntil:
            float_until = self.mUntil.duplicate()
            if start.floating():
                float_until.setTimezoneID(0)
                float_until.offsetSeconds(float_offset)

        while True:
            # Exit if after period we want
            if range.isDateAfterPeriod(start_iter):
                return False

            # Add current one to list
            items.append(start_iter.duplicate())

            # Get next item
            start_iter.recur(self.mFreq, self.mInterval)

            # Check limits
            if self.mUseCount:
                # Bump counter and exit if over
                ctr += 1
                if ctr >= self.mCount:
                    return True
            elif self.mUseUntil:
                # Exit if next item is after until (its OK if its the same as
                # UNTIL as UNTIL is inclusive)
                if start_iter > float_until:
                    return True


    def complexExpand(self, start, range, items, float_offset):
        start_iter = start.duplicate()
        ctr = 0

        if self.mUseUntil:
            float_until = self.mUntil.duplicate()
            if start.floating():
                float_until.setTimezoneID(None)
                float_until.offsetSeconds(float_offset)

        # Always add the initial instance DTSTART
        items.append(start.duplicate())
        if self.mUseCount:
            # Bump counter and exit if over
            ctr += 1
            if ctr >= self.mCount:
                return True

        # Need to re-initialise start based on BYxxx rules
        while True:
            # Behaviour is based on frequency
            set_items = []

            if self.mFreq == definitions.eRecurrence_SECONDLY:
                self.generateSecondlySet(start_iter, set_items)

            elif self.mFreq == definitions.eRecurrence_MINUTELY:
                self.generateMinutelySet(start_iter, set_items)

            elif self.mFreq == definitions.eRecurrence_HOURLY:
                self.generateHourlySet(start_iter, set_items)

            elif self.mFreq == definitions.eRecurrence_DAILY:
                self.generateDailySet(start_iter, set_items)

            elif self.mFreq == definitions.eRecurrence_WEEKLY:
                self.generateWeeklySet(start_iter, set_items)

            elif self.mFreq == definitions.eRecurrence_MONTHLY:
                self.generateMonthlySet(start_iter, set_items)

            elif self.mFreq == definitions.eRecurrence_YEARLY:
                self.generateYearlySet(start_iter, set_items)

            # Always sort the set as BYxxx rules may not be sorted
            #set_items.sort(cmp=PyCalendarDateTime.sort)
            set_items.sort(key=lambda x: x.getPosixTime())

            # Process each one in the generated set
            for iter in set_items:

                # Ignore if it is before the actual start - we need this
                # because the expansion
                # can go back in time from the real start, but we must exclude
                # those when counting
                # even if they are not within the requested range
                if iter < start:
                    continue

                # Exit if after period we want
                if range.isDateAfterPeriod(iter):
                    return False

                # Exit if beyond the UNTIL limit
                if self.mUseUntil:
                    # Exit if next item is after until (its OK if its the same
                    # as UNTIL as UNTIL is inclusive)
                    if iter > float_until:
                        return True

                # Special for start instance
                if (ctr == 1) and (start == iter):
                    continue

                # Add current one to list
                items.append(iter)

                # Check limits
                if self.mUseCount:
                    # Bump counter and exit if over
                    ctr += 1
                    if ctr >= self.mCount:
                        return True

            # Exit if after period we want
            if range.isDateAfterPeriod(start_iter):
                return False

            # Get next item
            start_iter.recur(self.mFreq, self.mInterval)


    def clear(self):
        self.mCached = False
        self.mFullyCached = False
        if self.mRecurrences is not None:
            self.mRecurrences = []


    # IMPORTANT ExcludeFutureRecurrence assumes mCacheStart is setup with the
    # owning VEVENT's DTSTART
    # Currently this method is only called when a recurrence is being removed
    # so
    # the recurrence data should be cached

    # Exclude dates on or after the chosen one
    def excludeFutureRecurrence(self, exclude):
        # Expand the rule upto the exclude date
        items = []
        period = PyCalendarPeriod()
        period.init(self.mCacheStart, exclude)
        self.expand(self.mCacheStart, period, items)

        # Adjust UNTIL or add one if no COUNT
        if self.getUseUntil() or not self.getUseCount():
            # The last one is just less than the exclude date
            if len(items) != 0:
                # Now use the data as the UNTIL
                self.mUseUntil = True
                self.mUntil = items[-1]

        # Adjust COUNT
        elif self.getUseCount():
            # The last one is just less than the exclude date
            self.mUseCount = True
            self.mCount = len(items)

        # Now clear out the cached set after making changes
        self.clear()


    def generateYearlySet(self, start, items):
        # All possible BYxxx are valid, though some combinations are not

        # Start with initial date-time
        items.append(start.duplicate())

        if (self.mByMonth is not None) and (len(self.mByMonth) != 0):
            items[:] = self.byMonthExpand(items)

        if (self.mByWeekNo is not None) and (len(self.mByWeekNo) != 0):
            items[:] = self.byWeekNoExpand(items)

        if (self.mByYearDay is not None) and (len(self.mByYearDay) != 0):
            items[:] = self.byYearDayExpand(items)

        if (self.mByMonthDay is not None) and (len(self.mByMonthDay) != 0):
            items[:] = self.byMonthDayExpand(items)

        if (self.mByDay is not None) and (len(self.mByDay) != 0):
            # BYDAY is complicated:
            # if BYDAY is included with BYYEARDAY or BYMONTHDAY then it
            # contracts the recurrence set
            # else it expands it, but the expansion depends on the frequency
            # and other BYxxx periodicities

            if ((self.mByYearDay is not None) and (len(self.mByYearDay) != 0)) \
                    or ((self.mByMonthDay is not None) and (len(self.mByMonthDay) != 0)):
                items[:] = self.byDayLimit(items)
            elif (self.mByWeekNo is not None) and (len(self.mByWeekNo) != 0):
                items[:] = self.byDayExpandWeekly(items)
            elif (self.mByMonth is not None) and (len(self.mByMonth) != 0):
                items[:] = self.byDayExpandMonthly(items)
            else:
                items[:] = self.byDayExpandYearly(items)

        if (self.mByHours is not None) and (len(self.mByHours) != 0):
            items[:] = self.byHourExpand(items)

        if (self.mByMinutes is not None) and (len(self.mByMinutes) != 0):
            items[:] = self.byMinuteExpand(items)

        if (self.mBySeconds is not None) and (len(self.mBySeconds) != 0):
            items[:] = self.bySecondExpand(items)

        if (self.mBySetPos is not None) and (len(self.mBySetPos) != 0):
            items[:] = self.bySetPosLimit(items)


    def generateMonthlySet(self, start, items):
        # Cannot have BYYEARDAY and BYWEEKNO

        # Start with initial date-time
        items.append(start.duplicate())

        if (self.mByMonth is not None) and (len(self.mByMonth) != 0):
            # BYMONTH limits the range of possible values
            items[:] = self.byMonthLimit(items)
            if (len(items) == 0):
                return

        # No BYWEEKNO

        # No BYYEARDAY

        if (self.mByMonthDay is not None) and (len(self.mByMonthDay) != 0):
            items[:] = self.byMonthDayExpand(items)

        if (self.mByDay is not None) and (len(self.mByDay) != 0):
            # BYDAY is complicated:
            # if BYDAY is included with BYYEARDAY or BYMONTHDAY then it
            # contracts the recurrence set
            # else it expands it, but the expansion depends on the frequency
            # and other BYxxx periodicities

            if ((self.mByYearDay is not None) and (len(self.mByYearDay) != 0)) \
                    or ((self.mByMonthDay is not None) and (len(self.mByMonthDay) != 0)):
                items[:] = self.byDayLimit(items)
            else:
                items[:] = self.byDayExpandMonthly(items)

        if ((self.mByHours is not None) and (len(self.mByHours) != 0)):
            items[:] = self.byHourExpand(items)

        if ((self.mByMinutes is not None) and (len(self.mByMinutes) != 0)):
            items[:] = self.byMinuteExpand(items)

        if ((self.mBySeconds is not None) and (len(self.mBySeconds) != 0)):
            items[:] = self.bySecondExpand(items)

        if ((self.mBySetPos is not None) and (len(self.mBySetPos) != 0)):
            items[:] = self.bySetPosLimit(items)


    def generateWeeklySet(self, start, items):
        # Cannot have BYYEARDAY and BYMONTHDAY

        # Start with initial date-time
        items.append(start.duplicate())

        if (self.mByMonth is not None) and (len(self.mByMonth) != 0):
            # BYMONTH limits the range of possible values
            items[:] = self.byMonthLimit(items)
            if (len(items) == 0):
                return

        if (self.mByWeekNo is not None) and (len(self.mByWeekNo) != 0):
            items[:] = self.byWeekNoLimit(items)
            if (len(items) == 0):
                return

        # No BYYEARDAY

        # No BYMONTHDAY

        if (self.mByDay is not None) and (len(self.mByDay) != 0):
            items[:] = self.byDayExpandWeekly(items)

        if (self.mByHours is not None) and (len(self.mByHours) != 0):
            items[:] = self.byHourExpand(items)

        if (self.mByMinutes is not None) and (len(self.mByMinutes) != 0):
            items[:] = self.byMinuteExpand(items)

        if (self.mBySeconds is not None) and (len(self.mBySeconds) != 0):
            items[:] = self.bySecondExpand(items)

        if (self.mBySetPos is not None) and (len(self.mBySetPos) != 0):
            items[:] = self.bySetPosLimit(items)


    def generateDailySet(self, start, items):
        # Cannot have BYYEARDAY

        # Start with initial date-time
        items.append(start.duplicate())

        if (self.mByMonth is not None) and (len(self.mByMonth) != 0):
            # BYMONTH limits the range of possible values
            items[:] = self.byMonthLimit(items)
            if (len(items) == 0):
                return

        if (self.mByWeekNo is not None) and (len(self.mByWeekNo) != 0):
            items[:] = self.byWeekNoLimit(items)
            if (len(items) == 0):
                return

        # No BYYEARDAY

        if (self.mByMonthDay is not None) and (len(self.mByMonthDay) != 0):
            items[:] = self.byMonthDayLimit(items)
            if (len(items) == 0):
                return

        if (self.mByDay is not None) and (len(self.mByDay) != 0):
            items[:] = self.byDayLimit(items)
            if (len(items) == 0):
                return

        if (self.mByHours is not None) and (len(self.mByHours) != 0):
            items[:] = self.byHourExpand(items)

        if (self.mByMinutes is not None) and (len(self.mByMinutes) != 0):
            items[:] = self.byMinuteExpand(items)

        if (self.mBySeconds is not None) and (len(self.mBySeconds) != 0):
            items[:] = self.bySecondExpand(items)

        if (self.mBySetPos is not None) and (len(self.mBySetPos) != 0):
            items[:] = self.bySetPosLimit(items)


    def generateHourlySet(self, start, items):
        # Cannot have BYYEARDAY

        # Start with initial date-time
        items.append(start.duplicate())

        if (self.mByMonth is not None) and (len(self.mByMonth) != 0):
            # BYMONTH limits the range of possible values
            items[:] = self.byMonthLimit(items)
            if (len(items) == 0):
                return

        if (self.mByWeekNo is not None) and (len(self.mByWeekNo) != 0):
            items[:] = self.byWeekNoLimit(items)
            if (len(items) == 0):
                return

        # No BYYEARDAY

        if (self.mByMonthDay is not None) and (len(self.mByMonthDay) != 0):
            items[:] = self.byMonthDayLimit(items)
            if (len(items) == 0):
                return

        if (self.mByDay is not None) and (len(self.mByDay) != 0):
            items[:] = self.byDayLimit(items)
            if (len(items) == 0):
                return

        if (self.mByHours is not None) and (len(self.mByHours) != 0):
            items[:] = self.byHourLimit(items)
            if (len(items) == 0):
                return

        if (self.mByMinutes is not None) and (len(self.mByMinutes) != 0):
            items[:] = self.byMinuteExpand(items)

        if (self.mBySeconds is not None) and (len(self.mBySeconds) != 0):
            items[:] = self.bySecondExpand(items)

        if (self.mBySetPos is not None) and (len(self.mBySetPos) != 0):
            items[:] = self.bySetPosLimit(items)


    def generateMinutelySet(self, start, items):
        # Cannot have BYYEARDAY

        # Start with initial date-time
        items.append(start.duplicate())

        if (self.mByMonth is not None) and (len(self.mByMonth) != 0):
            # BYMONTH limits the range of possible values
            items[:] = self.byMonthLimit(items)
            if (len(items) == 0):
                return

        if (self.mByWeekNo is not None) and (len(self.mByWeekNo) != 0):
            items[:] = self.byWeekNoLimit(items)
            if (len(items) == 0):
                return

        # No BYYEARDAY

        if (self.mByMonthDay is not None) and (len(self.mByMonthDay) != 0):
            items[:] = self.byMonthDayLimit(items)
            if (len(items) == 0):
                return

        if (self.mByDay is not None) and (len(self.mByDay) != 0):
            items[:] = self.byDayLimit(items)
            if (len(items) == 0):
                return

        if (self.mByHours is not None) and (len(self.mByHours) != 0):
            items[:] = self.byHourLimit(items)
            if (len(items) == 0):
                return

        if (self.mByMinutes is not None) and (len(self.mByMinutes) != 0):
            items[:] = self.byMinuteLimit(items)
            if (len(items) == 0):
                return

        if (self.mBySeconds is not None) and (len(self.mBySeconds) != 0):
            items[:] = self.bySecondExpand(items)

        if (self.mBySetPos is not None) and (len(self.mBySetPos) != 0):
            items[:] = self.bySetPosLimit(items)


    def generateSecondlySet(self, start, items):
        # Cannot have BYYEARDAY

        # Start with initial date-time
        items.append(start.duplicate())

        if (self.mByMonth is not None) and (len(self.mByMonth) != 0):
            # BYMONTH limits the range of possible values
            items[:] = self.byMonthLimit(items)
            if (len(items) == 0):
                return

        if (self.mByWeekNo is not None) and (len(self.mByWeekNo) != 0):
            items[:] = self.byWeekNoLimit(items)
            if (len(items) == 0):
                return

        # No BYYEARDAY

        if (self.mByMonthDay is not None) and (len(self.mByMonthDay) != 0):
            items[:] = self.byMonthDayLimit(items)
            if (len(items) == 0):
                return

        if (self.mByDay is not None) and (len(self.mByDay) != 0):
            items[:] = self.byDayLimit(items)
            if (len(items) == 0):
                return

        if (self.mByHours is not None) and (len(self.mByHours) != 0):
            items[:] = self.byHourLimit(items)
            if (len(items) == 0):
                return

        if (self.mByMinutes is not None) and (len(self.mByMinutes) != 0):
            items[:] = self.byMinuteLimit(items)
            if (len(items) == 0):
                return

        if (self.mBySeconds is not None) and (len(self.mBySeconds) != 0):
            items[:] = self.bySecondLimit(items)
            if (len(items) == 0):
                return

        if (self.mBySetPos is not None) and (len(self.mBySetPos) != 0):
            items[:] = self.bySetPosLimit(items)


    def byMonthExpand(self, dates):
        # Loop over all input items
        output = []
        for iter1 in dates:
            # Loop over each BYMONTH and generating a new date-time for it and
            # insert into output
            for iter2 in self.mByMonth:
                temp = iter1.duplicate()
                temp.setMonth(iter2)
                output.append(temp)

        return output


    def byWeekNoExpand(self, dates):
        # Loop over all input items
        output = []
        for iter1 in dates:
            # Loop over each BYWEEKNO and generating a new date-time for it and
            # insert into output
            for iter2 in self.mByWeekNo:
                temp = iter1.duplicate()
                temp.setWeekNo(iter2)
                output.append(temp)

        return output


    def byYearDayExpand(self, dates):
        # Loop over all input items
        output = []
        for iter1 in dates:
            # Loop over each BYYEARDAY and generating a new date-time for it
            # and insert into output
            for iter2 in self.mByYearDay:
                temp = iter1.duplicate()
                temp.setYearDay(iter2)
                output.append(temp)

        return output


    def byMonthDayExpand(self, dates):
        # Loop over all input items
        output = []
        for iter1 in dates:
            # Loop over each BYMONTHDAY and generating a new date-time for it
            # and insert into output
            for iter2 in self.mByMonthDay:
                temp = iter1.duplicate()
                temp.setMonthDay(iter2)
                output.append(temp)

        return output


    def byDayExpandYearly(self, dates):
        # Loop over all input items
        output = []
        for iter1 in dates:
            # Loop over each BYDAY and generating a new date-time for it and
            # insert into output
            for iter2 in self.mByDay:
                # Numeric value means specific instance
                if iter2[0] != 0:
                    temp = iter1.duplicate()
                    temp.setDayOfWeekInYear(iter2[0], iter2[1])
                    output.append(temp)
                else:
                    # Every matching day in the year
                    for  i in range(1, 54):
                        temp = iter1.duplicate()
                        temp.setDayOfWeekInYear(i, iter2[1])
                        if temp.getYear() == (iter1).getYear():
                            output.append(temp)

        return output


    def byDayExpandMonthly(self, dates):
        # Loop over all input items
        output = []
        for iter1 in dates:
            # Loop over each BYDAY and generating a new date-time for it and
            # insert into output
            for iter2 in self.mByDay:
                # Numeric value means specific instance
                if iter2[0] != 0:
                    temp = iter1.duplicate()
                    temp.setDayOfWeekInMonth(iter2[0], iter2[1])
                    output.append(temp)
                else:
                    # Every matching day in the month
                    for i in range(1, 7):
                        temp = iter1.duplicate()
                        temp.setDayOfWeekInMonth(i, iter2[1])
                        if temp.getMonth() == iter1.getMonth():
                            output.append(temp)

        return output


    def byDayExpandWeekly(self, dates):
        # Must take into account the WKST value

        # Loop over all input items
        output = []
        for iter1 in dates:
            # Loop over each BYDAY and generating a new date-time for it and
            # insert into output
            for iter2 in self.mByDay:
                # Numeric values are meaningless so ignore them
                if iter2[0] == 0:
                    temp = iter1.duplicate()

                    # Determine amount of offset to apply to temp to shift it
                    # to the start of the week (backwards)
                    week_start_offset = self.mWeekstart - temp.getDayOfWeek()
                    if week_start_offset > 0:
                        week_start_offset -= 7

                    # Determine amount of offset from the start of the week to
                    # the day we want (forwards)
                    day_in_week_offset = iter2[1] - self.mWeekstart
                    if day_in_week_offset < 0:
                        day_in_week_offset += 7

                    # Apply offsets
                    temp.offsetDay(week_start_offset + day_in_week_offset)
                    output.append(temp)

        return output


    def byHourExpand(self, dates):
        # Loop over all input items
        output = []
        for iter1 in dates:
            # Loop over each BYHOUR and generating a new date-time for it and
            # insert into output
            for iter2 in self.mByHours:
                temp = iter1.duplicate()
                temp.setHours(iter2)
                output.append(temp)

        return output


    def byMinuteExpand(self, dates):
        # Loop over all input items
        output = []
        for iter1 in dates:
            # Loop over each BYMINUTE and generating a new date-time for it and
            # insert into output
            for iter2 in self.mByMinutes:
                temp = iter1.duplicate()
                temp.setMinutes(iter2)
                output.append(temp)

        return output


    def bySecondExpand(self, dates):
        # Loop over all input items
        output = []
        for iter1 in dates:
            # Loop over each BYSECOND and generating a new date-time for it and
            # insert into output
            for iter2 in self.mBySeconds:
                temp = iter1.duplicate()
                temp.setSeconds(iter2)
                output.append(temp)

        return output


    def byMonthLimit(self, dates):
        # Loop over all input items
        output = []
        for iter1 in dates:
            # Loop over each BYMONTH and indicate keep if input month matches
            keep = False
            for iter2 in self.mByMonth:
                keep = (iter1.getMonth() == iter2)
                if keep:
                    break

            if keep:
                output.append(iter1)

        return output


    def byWeekNoLimit(self, dates):
        # Loop over all input items
        output = []
        for iter1 in dates:
            # Loop over each BYWEEKNO and indicate keep if input month matches
            keep = False
            for iter2 in self.mByWeekNo:
                keep = iter1.isWeekNo(iter2)
                if keep:
                    break

            if keep:
                output.append(iter1)

        return output


    def byMonthDayLimit(self, dates):
        # Loop over all input items
        output = []
        for iter1 in dates:
            # Loop over each BYMONTHDAY and indicate keep if input month
            # matches
            keep = False
            for iter2 in self.mByMonthDay:
                keep = iter1.isMonthDay(iter2)
                if keep:
                    break

            if keep:
                output.append(iter1)

        return output


    def byDayLimit(self, dates):
        # Loop over all input items
        output = []
        for iter1 in dates:
            # Loop over each BYDAY and indicate keep if input month matches
            keep = False
            for iter2 in self.mByDay:
                keep = iter1.isDayOfWeekInMonth(iter2[0], iter2[1])
                if keep:
                    break

            if keep:
                output.append(iter1)

        return output


    def byHourLimit(self, dates):
        # Loop over all input items
        output = []
        for iter1 in dates:
            # Loop over each BYHOUR and indicate keep if input hour matches
            keep = False
            for iter2 in self.mByHours:
                keep = (iter1.getHours() == iter2)
                if keep:
                    break

            if keep:
                output.append(iter1)

        return output


    def byMinuteLimit(self, dates):
        # Loop over all input items
        output = []
        for iter1 in dates:
            # Loop over each BYMINUTE and indicate keep if input minute matches
            keep = False
            for iter2 in self.mByMinutes:
                keep = (iter1.getMinutes() == iter2)
                if keep:
                    break

            if keep:
                output.append(iter1)

        return output


    def bySecondLimit(self, dates):
        # Loop over all input items
        output = []
        for iter1 in dates:
            # Loop over each BYSECOND and indicate keep if input second matches
            keep = False
            for iter2 in self.mBySeconds:
                keep = (iter1.getSeconds() == iter2)
                if keep:
                    break

            if keep:
                output.append(iter1)

        return output


    def bySetPosLimit(self, dates):
        # The input dates MUST be sorted in order for this to work properly
        #dates.sort(cmp=PyCalendarDateTime.sort)
        dates.sort(key=lambda x: x.getPosixTime())

        # Loop over each BYSETPOS and extract the relevant component from the
        # input array and add to the output
        output = []
        input_size = len(dates)
        for iter in self.mBySetPos:
            if iter > 0:
                # Positive values are offset from the start
                if iter <= input_size:
                    output.append(dates[iter - 1])
            elif iter < 0:
                # Negative values are offset from the end
                if -iter <= input_size:
                    output.append(dates[input_size + iter])

        return output<|MERGE_RESOLUTION|>--- conflicted
+++ resolved
@@ -712,16 +712,12 @@
             for item in items:
                 child = XML.SubElement(node, xmldefs.makeTag(namespace, name))
                 child.text = str(item)
-<<<<<<< HEAD
-                
+
+
     def writeJSON(self, jobject):
         jobject.append(self.getText())
 
-    
-=======
-
-
->>>>>>> 87f0292e
+
     def hasBy(self):
         return (self.mBySeconds is not None) and (len(self.mBySeconds) != 0) \
                 or (self.mByMinutes is not None) and (len(self.mByMinutes) != 0) \
