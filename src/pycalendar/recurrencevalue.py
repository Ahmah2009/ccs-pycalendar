##
#    Copyright (c) 2007-2012 Cyrus Daboo. All rights reserved.
#
#    Licensed under the Apache License, Version 2.0 (the "License");
#    you may not use this file except in compliance with the License.
#    You may obtain a copy of the License at
#
#        http://www.apache.org/licenses/LICENSE-2.0
#
#    Unless required by applicable law or agreed to in writing, software
#    distributed under the License is distributed on an "AS IS" BASIS,
#    WITHOUT WARRANTIES OR CONDITIONS OF ANY KIND, either express or implied.
#    See the License for the specific language governing permissions and
#    limitations under the License.
##

from pycalendar import xmldefs
from pycalendar.recurrence import PyCalendarRecurrence
from pycalendar.value import PyCalendarValue

class PyCalendarRecurrenceValue(PyCalendarValue):

    def __init__(self, value=None):
        self.mValue = value if value is not None else PyCalendarRecurrence()


    def duplicate(self):
        return PyCalendarRecurrenceValue(self.mValue.duplicate())


    def getType(self):
        return PyCalendarValue.VALUETYPE_RECUR


    def parse(self, data):
        self.mValue.parse(data)


    def generate(self, os):
        self.mValue.generate(os)


    def writeXML(self, node, namespace):
        self.mValue.writeXML(node, namespace)

<<<<<<< HEAD
    def writeJSONValue(self, jobject):
        self.mValue.writeJSON(jobject)

    def getValue( self ):
=======

    def getValue(self):
>>>>>>> 87f0292e
        return self.mValue


    def setValue(self, value):
        self.mValue = value

PyCalendarValue.registerType(PyCalendarValue.VALUETYPE_RECUR, PyCalendarRecurrenceValue, xmldefs.value_recur)<|MERGE_RESOLUTION|>--- conflicted
+++ resolved
@@ -43,15 +43,12 @@
     def writeXML(self, node, namespace):
         self.mValue.writeXML(node, namespace)
 
-<<<<<<< HEAD
+
     def writeJSONValue(self, jobject):
         self.mValue.writeJSON(jobject)
 
-    def getValue( self ):
-=======
 
     def getValue(self):
->>>>>>> 87f0292e
         return self.mValue
 
 
