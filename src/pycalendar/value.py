##
#    Copyright (c) 2007-2013 Cyrus Daboo. All rights reserved.
#
#    Licensed under the Apache License, Version 2.0 (the "License");
#    you may not use this file except in compliance with the License.
#    You may obtain a copy of the License at
#
#        http://www.apache.org/licenses/LICENSE-2.0
#
#    Unless required by applicable law or agreed to in writing, software
#    distributed under the License is distributed on an "AS IS" BASIS,
#    WITHOUT WARRANTIES OR CONDITIONS OF ANY KIND, either express or implied.
#    See the License for the specific language governing permissions and
#    limitations under the License.
##

# ICalendar Value class

from pycalendar import xmlutils
from pycalendar.valueutils import ValueMixin
import xml.etree.cElementTree as XML


class Value(ValueMixin):

    (
        VALUETYPE_ADR,
        VALUETYPE_BINARY,
        VALUETYPE_BOOLEAN,
        VALUETYPE_CALADDRESS,
        VALUETYPE_DATE,
        VALUETYPE_DATETIME,
        VALUETYPE_DURATION,
        VALUETYPE_FLOAT,
        VALUETYPE_GEO,
        VALUETYPE_INTEGER,
        VALUETYPE_N,
        VALUETYPE_ORG,
        VALUETYPE_PERIOD,
        VALUETYPE_RECUR,
        VALUETYPE_REQUEST_STATUS,
        VALUETYPE_TEXT,
        VALUETYPE_TIME,
        VALUETYPE_UNKNOWN,
        VALUETYPE_URI,
        VALUETYPE_UTC_OFFSET,
        VALUETYPE_VCARD,
        VALUETYPE_MULTIVALUE,
        VALUETYPE_XNAME,
    ) = range(23)

    _typeMap = {}
    _xmlMap = {}
    _jsonMap = {}

    def __hash__(self):
        return hash((self.getType(), self.getValue()))

    def __ne__(self, other):
        return not self.__eq__(other)

    def __eq__(self, other):
        if not isinstance(other, Value):
            return False
        return self.getType() == other.getType() and self.getValue() == other.getValue()

    @classmethod
    def registerType(clz, type, cls, xmlNode, jsonNode=None):
        clz._typeMap[type] = cls
        clz._xmlMap[type] = xmlNode
        clz._jsonMap[type] = xmlNode if jsonNode is None else jsonNode

    @classmethod
    def createFromType(clz, value_type):
        # Create the value type
        created = clz._typeMap.get(value_type, None)
        if created:
            return created()
        else:
            return clz._typeMap.get(Value.VALUETYPE_UNKNOWN)(value_type)

    def getType(self):
        raise NotImplementedError

    def getRealType(self):
        return self.getType()

    def getValue(self):
        raise NotImplementedError

<<<<<<< HEAD

    def getTextValue(self):
        raise NotImplementedError


=======
>>>>>>> 2fd9f05e
    def setValue(self, value):
        raise NotImplementedError

    def parse(self, data, variant):
        raise NotImplementedError

    def writeXML(self, node, namespace):
        raise NotImplementedError

    def parseJSONValue(self, jobject):
        raise NotImplementedError

    def writeJSON(self, jobject):
        jobject.append(self._jsonMap[self.getType()])
        self.writeJSONValue(jobject)

    def writeJSONValue(self, jobject):
        raise NotImplementedError

    def getXMLNode(self, node, namespace):
        return XML.SubElement(node, xmlutils.makeTag(namespace, self._xmlMap[self.getType()]))<|MERGE_RESOLUTION|>--- conflicted
+++ resolved
@@ -88,14 +88,10 @@
     def getValue(self):
         raise NotImplementedError
 
-<<<<<<< HEAD
-
     def getTextValue(self):
         raise NotImplementedError
 
 
-=======
->>>>>>> 2fd9f05e
     def setValue(self, value):
         raise NotImplementedError
 
