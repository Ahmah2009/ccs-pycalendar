##
#    Copyright (c) 2007-2012 Cyrus Daboo. All rights reserved.
#
#    Licensed under the Apache License, Version 2.0 (the "License");
#    you may not use this file except in compliance with the License.
#    You may obtain a copy of the License at
#
#        http://www.apache.org/licenses/LICENSE-2.0
#
#    Unless required by applicable law or agreed to in writing, software
#    distributed under the License is distributed on an "AS IS" BASIS,
#    WITHOUT WARRANTIES OR CONDITIONS OF ANY KIND, either express or implied.
#    See the License for the specific language governing permissions and
#    limitations under the License.
##

"""
ICalendar attribute.

The attribute can consist of one or more values, all string.
"""

from pycalendar import xmldefs
from pycalendar.utils import encodeParameterValue
import xml.etree.cElementTree as XML

class PyCalendarAttribute(object):

    def __init__(self, name, value=None):
        self.mName = name
        if value is None:
            self.mValues = []
        elif isinstance(value, basestring):
            self.mValues = [value]
        else:
            self.mValues = value


    def duplicate(self):
        other = PyCalendarAttribute(self.mName)
        other.mValues = self.mValues[:]
        return other


    def __hash__(self):
        return hash((self.mName.upper(), tuple(self.mValues)))


    def __ne__(self, other):
        return not self.__eq__(other)


    def __eq__(self, other):
        if not isinstance(other, PyCalendarAttribute):
            return False
        return self.mName.upper() == other.mName.upper() and self.mValues == other.mValues


    def getName(self):
        return self.mName


    def setName(self, name):
        self.mName = name


    def getFirstValue(self):
        return self.mValues[0]


    def getValues(self):
        return self.mValues


    def setValues(self, values):
        self.mValues = values


    def addValue(self, value):
        self.mValues.append(value)


    def removeValue(self, value):
        self.mValues.remove(value)
        return len(self.mValues)


    def generate(self, os):
        try:
            os.write(self.mName)

            # To support vCard 2.1 syntax we allow parameters without values
            if self.mValues:
                os.write("=")

                first = True
                for s in self.mValues:
                    if first:
                        first = False
                    else:
                        os.write(",")

                    # Write with quotation if required
                    self.generateValue(os, s)

        except:
            # We ignore errors
            pass

<<<<<<< HEAD
=======

>>>>>>> 87f0292e
    def generateValue(self, os, str):

        # ^-escaping
        str = encodeParameterValue(str)

        # Look for quoting
        if str.find(":") != -1 or str.find(";") != -1 or str.find(",") != -1:
            os.write("\"%s\"" % (str,))
        else:
            os.write(str)


    def writeXML(self, node, namespace):
        param = XML.SubElement(node, xmldefs.makeTag(namespace, self.getName()))
        for value in self.getValues():
            # TODO: need to figure out proper value types
            text = XML.SubElement(param, xmldefs.makeTag(namespace, xmldefs.value_text))
            text.text = value

    def writeJSON(self, jobject):
        jobject[self.getName().lower()] = self.mValues if len(self.mValues) != 1 else self.mValues[0]<|MERGE_RESOLUTION|>--- conflicted
+++ resolved
@@ -107,10 +107,7 @@
             # We ignore errors
             pass
 
-<<<<<<< HEAD
-=======
 
->>>>>>> 87f0292e
     def generateValue(self, os, str):
 
         # ^-escaping
@@ -130,5 +127,6 @@
             text = XML.SubElement(param, xmldefs.makeTag(namespace, xmldefs.value_text))
             text.text = value
 
+
     def writeJSON(self, jobject):
         jobject[self.getName().lower()] = self.mValues if len(self.mValues) != 1 else self.mValues[0]