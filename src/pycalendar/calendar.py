##
#    Copyright (c) 2007-2012 Cyrus Daboo. All rights reserved.
#
#    Licensed under the Apache License, Version 2.0 (the "License");
#    you may not use this file except in compliance with the License.
#    You may obtain a copy of the License at
#
#        http://www.apache.org/licenses/LICENSE-2.0
#
#    Unless required by applicable law or agreed to in writing, software
#    distributed under the License is distributed on an "AS IS" BASIS,
#    WITHOUT WARRANTIES OR CONDITIONS OF ANY KIND, either express or implied.
#    See the License for the specific language governing permissions and
#    limitations under the License.
##

from cStringIO import StringIO
from pycalendar import definitions, xmldefs
from pycalendar.available import PyCalendarAvailable
from pycalendar.componentbase import PyCalendarComponentBase
from pycalendar.componentexpanded import PyCalendarComponentExpanded
from pycalendar.componentrecur import PyCalendarComponentRecur
from pycalendar.datetime import PyCalendarDateTime
from pycalendar.exceptions import PyCalendarInvalidData, \
    PyCalendarValidationError
from pycalendar.freebusy import PyCalendarFreeBusy
from pycalendar.icalendar.validation import ICALENDAR_VALUE_CHECKS
from pycalendar.parser import ParserContext
from pycalendar.period import PyCalendarPeriod
from pycalendar.property import PyCalendarProperty
from pycalendar.utils import readFoldedLine
from pycalendar.valarm import PyCalendarVAlarm
from pycalendar.vavailability import PyCalendarVAvailability
from pycalendar.vevent import PyCalendarVEvent
from pycalendar.vfreebusy import PyCalendarVFreeBusy
from pycalendar.vjournal import PyCalendarVJournal
from pycalendar.vtimezone import PyCalendarVTimezone
from pycalendar.vtimezonedaylight import PyCalendarVTimezoneDaylight
from pycalendar.vtimezonestandard import PyCalendarVTimezoneStandard
from pycalendar.vtodo import PyCalendarVToDo
from pycalendar.vunknown import PyCalendarUnknownComponent
import collections
import xml.etree.cElementTree as XML
import json

class PyCalendar(PyCalendarComponentBase):

    REMOVE_ALL = 0
    REMOVE_ONLY_THIS = 1
    REMOVE_THIS_AND_FUTURE = 2

    FIND_EXACT = 0
    FIND_MASTER = 1

    sProdID = "-//mulberrymail.com//Mulberry v4.0//EN"
    sDomain = "mulberrymail.com"

    @staticmethod
    def setPRODID(prodid):
        PyCalendar.sProdID = prodid


    @staticmethod
    def setDomain(domain):
        PyCalendar.sDomain = domain

    propertyCardinality_1 = (
        definitions.cICalProperty_PRODID,
        definitions.cICalProperty_VERSION,
    )

    propertyCardinality_0_1 = (
        definitions.cICalProperty_CALSCALE,
        definitions.cICalProperty_METHOD,
    )

    propertyValueChecks = ICALENDAR_VALUE_CHECKS

    def __init__(self, parent=None, add_defaults=True):
        super(PyCalendar, self).__init__(None)

        self.mName = ""
        self.mDescription = ""
        self.mMasterComponentsByTypeAndUID = collections.defaultdict(lambda: collections.defaultdict(list))
        self.mOverriddenComponentsByUID = collections.defaultdict(list)

        if add_defaults:
            self.addDefaultProperties()


    def duplicate(self):
        other = super(PyCalendar, self).duplicate()
        other.mName = self.mName
        other.mDescription = self.mDescription
        return other


    def getType(self):
        return definitions.cICalComponent_VCALENDAR


    def getName(self):
        return self.mName


    def setName(self, name):
        self.mName = name


    def editName(self, name):
        if self.mName != name:
            # Updated cached value
            self.mName = name

            # Remove existing items
            self.removeProperties(definitions.cICalProperty_XWRCALNAME)

            # Now create properties
            if len(name):
                self.ddProperty(PyCalendarProperty(definitions.cICalProperty_XWRCALNAME, name))


    def getDescription(self):
        return self.mDescription


    def setDescription(self, description):
        self.mDescription = description


    def editDescription(self, description):
        if self.mDescription != description:
            # Updated cached value
            self.mDescription = description

            # Remove existing items
            self.removeProperties(definitions.cICalProperty_XWRCALDESC)

            # Now create properties
            if len(description):
                self.addProperty(PyCalendarProperty(definitions.cICalProperty_XWRCALDESC, description))


    def getMethod(self):
        result = ""
        if self.hasProperty(definitions.cICalProperty_METHOD):
            result = self.loadValueString(definitions.cICalProperty_METHOD)
        return result


    def finalise(self):
        # Get calendar name if present

        # Get X-WR-CALNAME
        temps = self.loadValueString(definitions.cICalProperty_XWRCALNAME)
        if temps is not None:
            self.mName = temps

        # Get X-WR-CALDESC
        temps = self.loadValueString(definitions.cICalProperty_XWRCALDESC)
        if temps is not None:
            self.mDescription = temps


    def validate(self, doFix=False, doRaise=False):
        """
        Validate the data in this component and optionally fix any problems. Return
        a tuple containing two lists: the first describes problems that were fixed, the
        second problems that were not fixed. Caller can then decide what to do with unfixed
        issues.
        """

        # Optional raise behavior
        fixed, unfixed = super(PyCalendar, self).validate(doFix)
        if doRaise and unfixed:
            raise PyCalendarValidationError(";".join(unfixed))
        return fixed, unfixed


    def sortedComponentNames(self):
        return (
            definitions.cICalComponent_VTIMEZONE,
            definitions.cICalComponent_VEVENT,
            definitions.cICalComponent_VTODO,
            definitions.cICalComponent_VJOURNAL,
            definitions.cICalComponent_VFREEBUSY,
            definitions.cICalComponent_VAVAILABILITY,
        )


    def sortedPropertyKeyOrder(self):
        return (
            definitions.cICalProperty_VERSION,
            definitions.cICalProperty_CALSCALE,
            definitions.cICalProperty_METHOD,
            definitions.cICalProperty_PRODID,
        )


    @staticmethod
    def parseText(data):

        cal = PyCalendar(add_defaults=False)
        if cal.parse(StringIO(data)):
            return cal
        else:
            return None


    def parse(self, ins):

        result = False

        self.setProperties({})

        LOOK_FOR_VCALENDAR = 0
        GET_PROPERTY_OR_COMPONENT = 1

        state = LOOK_FOR_VCALENDAR

        # Get lines looking for start of calendar
        lines = [None, None]
        comp = self
        compend = None
        componentstack = []

        while readFoldedLine(ins, lines):

            line = lines[0]

            if state == LOOK_FOR_VCALENDAR:

                # Look for start
                if line == self.getBeginDelimiter():
                    # Next state
                    state = GET_PROPERTY_OR_COMPONENT

                    # Indicate success at this point
                    result = True

                # Handle blank line
                elif len(line) == 0:
                    # Raise if requested, otherwise just ignore
                    if ParserContext.BLANK_LINES_IN_DATA == ParserContext.PARSER_RAISE:
                        raise PyCalendarInvalidData("iCalendar data has blank lines")

                # Unrecognized data
                else:
                    raise PyCalendarInvalidData("iCalendar data not recognized", line)

            elif state == GET_PROPERTY_OR_COMPONENT:

                # Parse property or look for start of component
                if line.startswith("BEGIN:"):

                    # Push previous details to stack
                    componentstack.append((comp, compend,))

                    # Start a new component
                    comp = PyCalendar.makeComponent(line[6:], comp)
                    compend = comp.getEndDelimiter()

                # Look for end of object
                elif line == self.getEndDelimiter():

                    # Finalise the current calendar
                    self.finalise()

                    # Change state
                    state = LOOK_FOR_VCALENDAR

                # Look for end of current component
                elif line == compend:

                    # Finalise the component (this caches data from the properties)
                    comp.finalise()

                    # Embed component in parent and reset to use parent
                    componentstack[-1][0].addComponent(comp)
                    comp, compend = componentstack.pop()

                # Blank line
                elif len(line) == 0:
                    # Raise if requested, otherwise just ignore
                    if ParserContext.BLANK_LINES_IN_DATA == ParserContext.PARSER_RAISE:
                        raise PyCalendarInvalidData("iCalendar data has blank lines")

                # Must be a property
                else:

                    # Parse attribute/value for top-level calendar item
                    prop = PyCalendarProperty()
                    if prop.parse(line):

                        # Check for valid property
                        if comp is self:
                            if not comp.validProperty(prop):
                                raise PyCalendarInvalidData("Invalid property", str(prop))
                            elif not comp.ignoreProperty(prop):
                                comp.addProperty(prop)
                        else:
                            comp.addProperty(prop)

        # Check for truncated data
        if state != LOOK_FOR_VCALENDAR:
            raise PyCalendarInvalidData("iCalendar data not complete")

        # We need to store all timezones in the static object so they can be accessed by any date object
        from timezonedb import PyCalendarTimezoneDatabase
        PyCalendarTimezoneDatabase.mergeTimezones(self, self.getComponents(definitions.cICalComponent_VTIMEZONE))

        # Validate some things
        if result and not self.hasProperty("VERSION"):
            raise PyCalendarInvalidData("iCalendar missing VERSION")

        return result


    def parseComponent(self, ins):

        result = None

        LOOK_FOR_VCALENDAR = 0
        GET_PROPERTY_OR_COMPONENT = 1
        GOT_VCALENDAR = 4

        state = LOOK_FOR_VCALENDAR

        # Get lines looking for start of calendar
        lines = [None, None]
        comp = self
        compend = None
        componentstack = []
        got_timezone = False

        while readFoldedLine(ins, lines):

            if state == LOOK_FOR_VCALENDAR:

                # Look for start
                if lines[0] == self.getBeginDelimiter():
                    # Next state
                    state = GET_PROPERTY_OR_COMPONENT

                # Handle blank line
                elif len(lines[0]) == 0:
                    # Raise if requested, otherwise just ignore
                    if ParserContext.BLANK_LINES_IN_DATA == ParserContext.PARSER_RAISE:
                        raise PyCalendarInvalidData("iCalendar data has blank lines")

                # Unrecognized data
                else:
                    raise PyCalendarInvalidData("iCalendar data not recognized", lines[0])

            elif state == GET_PROPERTY_OR_COMPONENT:

                # Parse property or look for start of component
                if lines[0].startswith("BEGIN:"):

                    # Push previous details to stack
                    componentstack.append((comp, compend,))

                    # Start a new component
                    comp = PyCalendar.makeComponent(lines[0][6:], comp)
                    compend = comp.getEndDelimiter()

                    # Cache as result - but only the first one, we ignore the rest
                    if result is None:
                        result = comp

                    # Look for timezone component to trigger timezone merge only if one is present
                    if comp.getType() == definitions.cICalComponent_VTIMEZONE:
                        got_timezone = True

                elif lines[0] == self.getEndDelimiter():

                    # Change state
                    state = GOT_VCALENDAR

                # Look for end of current component
                elif lines[0] == compend:

                    # Finalise the component (this caches data from the properties)
                    comp.finalise()

                    # Embed component in parent and reset to use parent
                    componentstack[-1][0].addComponent(comp)
                    comp, compend = componentstack.pop()

                # Blank line
                elif len(lines[0]) == 0:
                    # Raise if requested, otherwise just ignore
                    if ParserContext.BLANK_LINES_IN_DATA == ParserContext.PARSER_RAISE:
                        raise PyCalendarInvalidData("iCalendar data has blank lines")

                # Ignore top-level items
                elif comp is self:
                    pass

                # Must be a property
                else:

                    # Parse attribute/value for top-level calendar item
                    prop = PyCalendarProperty()
                    if prop.parse(lines[0]):

                        # Check for valid property
                        if comp is not self:
                            comp.addProperty(prop)

            # Exit if we have one - ignore all the rest
            if state == GOT_VCALENDAR:
                break

        # We need to store all timezones in the static object so they can be accessed by any date object
        # Only do this if we read in a timezone
        if got_timezone:
            from timezonedb import PyCalendarTimezoneDatabase
            PyCalendarTimezoneDatabase.mergeTimezones(self, self.getComponents(definitions.cICalComponent_VTIMEZONE))

        return result


    def addComponent(self, component):
        """
        Override to track components by UID.
        """
        super(PyCalendar, self).addComponent(component)

        if isinstance(component, PyCalendarComponentRecur):
            uid = component.getUID()
            rid = component.getRecurrenceID()
            if rid:
                self.mOverriddenComponentsByUID[uid].append(component)
            else:
                self.mMasterComponentsByTypeAndUID[component.getType()][uid] = component


    def removeComponent(self, component):
        """
        Override to track components by UID.
        """
        super(PyCalendar, self).removeComponent(component)

        if isinstance(component, PyCalendarComponentRecur):
            uid = component.getUID()
            rid = component.getRecurrenceID()
            if rid:
                self.mOverriddenComponentsByUID[uid].remove(component)
            else:
                del self.mMasterComponentsByTypeAndUID[component.getType()][uid]


    def getText(self, includeTimezones=False):
        s = StringIO()
        self.generate(s, includeTimezones=includeTimezones)
        return s.getvalue()


    def generate(self, os, includeTimezones=False):
        # Make sure all required timezones are in this object
        if includeTimezones:
            self.includeTimezones()
        super(PyCalendar, self).generate(os)


    def getTextXML(self, includeTimezones=False):
        node = self.writeXML(includeTimezones)
        return xmldefs.toString(node)


    def writeXML(self, includeTimezones=False):
        # Make sure all required timezones are in this object
        if includeTimezones:
            self.includeTimezones()

        # Root node structure
        root = XML.Element(xmldefs.makeTag(xmldefs.iCalendar20_namespace, xmldefs.icalendar))
        super(PyCalendar, self).writeXML(root, xmldefs.iCalendar20_namespace)
        return root
<<<<<<< HEAD
        
    def getTextJSON(self, includeTimezones=False):
        jobject = self.writeJSON(includeTimezones)
        return json.dumps(jobject, indent=2, separators=(',', ':'))

    def writeJSON(self, includeTimezones=False):
        # Make sure all required timezones are in this object
        if includeTimezones:
            self.includeTimezones()
            
        # Root node structure
        vcalendar = []
        super(PyCalendar, self).writeJSON(vcalendar)
        return vcalendar[0]
        
=======


>>>>>>> 87f0292e
    # Get expanded components
    def getVEvents(self, period, list, all_day_at_top=True):
        # Look at each VEvent
        for vevent in self.getComponents(definitions.cICalComponent_VEVENT):
            vevent.expandPeriod(period, list)

        if (all_day_at_top):
            list.sort(PyCalendarComponentExpanded.sort_by_dtstart_allday)
        else:
            list.sort(PyCalendarComponentExpanded.sort_by_dtstart)


    def getVToDos(self, only_due, all_dates, upto_due_date, list):
        # Get current date-time less one day to test for completed events during the last day
        minusoneday = PyCalendarDateTime()
        minusoneday.setNowUTC()
        minusoneday.offsetDay(-1)

        today = PyCalendarDateTime()
        today.setToday()

        # Look at each VToDo
        for vtodo in self.getComponents(definitions.cICalComponent_VTODO):

            # Filter out done (that were complted more than a day ago) or cancelled to dos if required
            if only_due:
                if vtodo.getStatus() == definitions.eStatus_VToDo_Cancelled:
                    continue
                elif ((vtodo.getStatus() == definitions.eStatus_VToDo_Completed) and
                            (not vtodo.hasCompleted() or (vtodo.getCompleted() < minusoneday))):
                    continue

            # Filter out those with end after chosen date if required
            if not all_dates:
                if vtodo.hasEnd() and (vtodo.getEnd() > upto_due_date):
                    continue
                elif not vtodo.hasEnd() and (today > upto_due_date):
                    continue

            # TODO: fix this
            #list.append(PyCalendarComponentExpandedShared(PyCalendarComponentExpanded(vtodo, None)))


    def getRecurrenceInstancesItems(self, type, uid, items):
        # Get instances from list
        items.extend(self.mOverriddenComponentsByUID.get(uid, ()))


    def getRecurrenceInstancesIds(self, type, uid, ids):
        # Get instances from list
        ids.extend([comp.getRecurrenceID() for comp in self.mOverriddenComponentsByUID.get(uid, ())])


    # Freebusy generation
    def getVFreeBusyList(self, period, list):
        # Look at each VFreeBusy
        for vfreebusy in self.getComponents(definitions.cICalComponent_VFREEBUSY):
            vfreebusy.expandPeriod(period, list)


    def getVFreeBusyFB(self, period, fb):
        # First create expanded set
        # TODO: fix this
        #list = PyCalendarExpandedComponents()
        self.getVEvents(period, list)
        if len(list) == 0:
            return

        # Get start/end list for each non-all-day expanded components
        dtstart = []
        dtend = []
        for dt in list:

            # Ignore if all-day
            if dt.getInstanceStart().isDateOnly():
                continue

            # Ignore if transparent to free-busy
            transp = ""
            if dt.getOwner().getProperty(definitions.cICalProperty_TRANSP, transp) and (transp == definitions.cICalProperty_TRANSPARENT):
                continue

            # Add start/end to list
            dtstart.append(dt.getInstanceStart())
            dtend.append(dt.getInstanceEnd())

        # No longer need the expanded items
        list.clear()

        # Create non-overlapping periods as properties in the freebusy component
        temp = PyCalendarPeriod(dtstart.front(), dtend.front())
        dtstart_iter = dtstart.iter()
        dtstart_iter.next()
        dtend_iter = dtend.iter()
        dtend_iter.next()
        for i in i:

            # Check for non-overlap
            if dtstart_iter > temp.getEnd():

                # Current period is complete
                fb.addProperty(PyCalendarProperty(definitions.cICalProperty_FREEBUSY, temp))

                # Reset period to new range
                temp = PyCalendarPeriod(dtstart_iter, dtend_iter)

            # They overlap - check for extended end
            if dtend_iter > temp.getEnd():

                # Extend the end
                temp = PyCalendarPeriod(temp.getStart(), dtend_iter)

        # Add remaining period as property
        fb.addProperty(PyCalendarProperty(definitions.cICalProperty_FREEBUSY, temp))


    def getFreeBusy(self, period, fb):
        # First create expanded set

        list = []
        self.getVEvents(period, list)

        # Get start/end list for each non-all-day expanded components
        for comp in list:

            # Ignore if all-day
            if comp.getInstanceStart().isDateOnly():
                continue

            # Ignore if transparent to free-busy
            transp = ""
            if comp.getOwner().getProperty(definitions.cICalProperty_TRANSP, transp) and (transp == definitions.cICalProperty_TRANSPARENT):
                continue

            # Add free busy item to list
            status = comp.getMaster().getStatus()
            if status in (definitions.eStatus_VEvent_None, definitions.eStatus_VEvent_Confirmed):
                fb.append(PyCalendarFreeBusy(PyCalendarFreeBusy.BUSY, PyCalendarPeriod(comp.getInstanceStart(), comp.getInstanceEnd())))
            elif status == definitions.eStatus_VEvent_Tentative:
                fb.append(PyCalendarFreeBusy(PyCalendarFreeBusy.BUSYTENTATIVE, PyCalendarPeriod(comp.getInstanceStart(), comp.getInstanceEnd())))
                break
            elif status == definitions.eStatus_VEvent_Cancelled:
                # Cancelled => does not contribute to busy time
                pass

        # Now get the VFREEBUSY info
        list2 = []
        self.getVFreeBusy(period, list2)

        # Get start/end list for each free-busy
        for comp in list2:

            # Expand component and add free busy info to list
            comp.expandPeriod(period, fb)

        # Add remaining period as property
        PyCalendarFreeBusy.resolveOverlaps(fb)


    def getTimezoneOffsetSeconds(self, tzid, dt):
        # Find timezone that matches the name (which is the same as the map key)
        timezone = self.getTimezone(tzid)
        return timezone.getTimezoneOffsetSeconds(dt) if timezone else 0


    def getTimezoneDescriptor(self, tzid, dt):
        # Find timezone that matches the name (which is the same as the map key)
        timezone = self.getTimezone(tzid)
        return timezone.getTimezoneDescriptor(dt) if timezone else ""


    def getTimezone(self, tzid):
        # Find timezone that matches the name (which is the same as the map key)
        for timezone in self.getComponents(definitions.cICalComponent_VTIMEZONE):
            if timezone.getID() == tzid:
                return timezone
        else:
            return None


    def addDefaultProperties(self):
        self.addProperty(PyCalendarProperty(definitions.cICalProperty_PRODID, PyCalendar.sProdID))
        self.addProperty(PyCalendarProperty(definitions.cICalProperty_VERSION, "2.0"))
        self.addProperty(PyCalendarProperty(definitions.cICalProperty_CALSCALE, "GREGORIAN"))


    def validProperty(self, prop):
        if prop.getName() == definitions.cICalProperty_VERSION:

            tvalue = prop.getTextValue()
            if ((tvalue is None) or (tvalue.getValue() != "2.0")):
                return False

        elif prop.getName() == definitions.cICalProperty_CALSCALE:

            tvalue = prop.getTextValue()
            if ((tvalue is None) or (tvalue.getValue() != "GREGORIAN")):
                return False

        return True


    def ignoreProperty(self, prop):
        return False #prop.getName() in (definitions.cICalProperty_VERSION, definitions.cICalProperty_CALSCALE, definitions.cICalProperty_PRODID)


    def includeTimezones(self):
        # Get timezone names from each component
        tzids = set()
        for component in self.mComponents:
            if component.getType() != definitions.cICalComponent_VTIMEZONE:
                component.getTimezones(tzids)

        # Make sure each timezone is in current calendar
        from timezonedb import PyCalendarTimezoneDatabase
        for tzid in tzids:
            tz = self.getTimezone(tzid)
            if tz is None:
                # Find it in the static object
                tz = PyCalendarTimezoneDatabase.getTimezone(tzid)
                if tz is not None:
                    dup = tz.duplicate()
                    self.addComponent(dup)


    @staticmethod
    def makeComponent(compname, parent):

        mapper = {
            definitions.cICalComponent_VEVENT: PyCalendarVEvent,
            definitions.cICalComponent_VTODO: PyCalendarVToDo,
            definitions.cICalComponent_VJOURNAL: PyCalendarVJournal,
            definitions.cICalComponent_VFREEBUSY: PyCalendarVFreeBusy,
            definitions.cICalComponent_VTIMEZONE: PyCalendarVTimezone,
            definitions.cICalComponent_VAVAILABILITY: PyCalendarVAvailability,
            definitions.cICalComponent_VALARM: PyCalendarVAlarm,
            definitions.cICalComponent_AVAILABLE: PyCalendarAvailable,
            definitions.cICalComponent_STANDARD: PyCalendarVTimezoneStandard,
            definitions.cICalComponent_DAYLIGHT: PyCalendarVTimezoneDaylight,
        }

        try:
            cls = mapper[compname]
            return cls(parent=parent)
        except KeyError:
            return PyCalendarUnknownComponent(parent=parent, comptype=compname)<|MERGE_RESOLUTION|>--- conflicted
+++ resolved
@@ -478,26 +478,24 @@
         root = XML.Element(xmldefs.makeTag(xmldefs.iCalendar20_namespace, xmldefs.icalendar))
         super(PyCalendar, self).writeXML(root, xmldefs.iCalendar20_namespace)
         return root
-<<<<<<< HEAD
-        
+
+
     def getTextJSON(self, includeTimezones=False):
         jobject = self.writeJSON(includeTimezones)
         return json.dumps(jobject, indent=2, separators=(',', ':'))
+
 
     def writeJSON(self, includeTimezones=False):
         # Make sure all required timezones are in this object
         if includeTimezones:
             self.includeTimezones()
-            
+
         # Root node structure
         vcalendar = []
         super(PyCalendar, self).writeJSON(vcalendar)
         return vcalendar[0]
-        
-=======
-
-
->>>>>>> 87f0292e
+
+
     # Get expanded components
     def getVEvents(self, period, list, all_day_at_top=True):
         # Look at each VEvent
