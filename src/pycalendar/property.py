##
<<<<<<< HEAD
#    Copyright (c) 2007-2011 Cyrus Daboo. All rights reserved.
=======
#    Copyright (c) 2007-2012 Cyrus Daboo. All rights reserved.
>>>>>>> 87f0292e
#
#    Licensed under the Apache License, Version 2.0 (the "License");
#    you may not use this file except in compliance with the License.
#    You may obtain a copy of the License at
#
#        http://www.apache.org/licenses/LICENSE-2.0
#
#    Unless required by applicable law or agreed to in writing, software
#    distributed under the License is distributed on an "AS IS" BASIS,
#    WITHOUT WARRANTIES OR CONDITIONS OF ANY KIND, either express or implied.
#    See the License for the specific language governing permissions and
#    limitations under the License.
##

from pycalendar import definitions, xmldefs
from pycalendar import stringutils
from pycalendar.attribute import PyCalendarAttribute
from pycalendar.binaryvalue import PyCalendarBinaryValue
from pycalendar.caladdressvalue import PyCalendarCalAddressValue
from pycalendar.datetime import PyCalendarDateTime
from pycalendar.datetimevalue import PyCalendarDateTimeValue
from pycalendar.duration import PyCalendarDuration
from pycalendar.durationvalue import PyCalendarDurationValue
from pycalendar.exceptions import PyCalendarInvalidProperty
from pycalendar.integervalue import PyCalendarIntegerValue
from pycalendar.multivalue import PyCalendarMultiValue
from pycalendar.period import PyCalendarPeriod
from pycalendar.periodvalue import PyCalendarPeriodValue
from pycalendar.plaintextvalue import PyCalendarPlainTextValue
from pycalendar.recurrence import PyCalendarRecurrence
from pycalendar.recurrencevalue import PyCalendarRecurrenceValue
from pycalendar.requeststatusvalue import PyCalendarRequestStatusValue
from pycalendar.unknownvalue import PyCalendarUnknownValue
from pycalendar.urivalue import PyCalendarURIValue
from pycalendar.utcoffsetvalue import PyCalendarUTCOffsetValue
from pycalendar.utils import decodeParameterValue
from pycalendar.value import PyCalendarValue
import cStringIO as StringIO
import xml.etree.cElementTree as XML

class PyCalendarProperty(object):

    sDefaultValueTypeMap = {

        # 5545 Section 3.7
        definitions.cICalProperty_CALSCALE         : PyCalendarValue.VALUETYPE_TEXT,
        definitions.cICalProperty_METHOD           : PyCalendarValue.VALUETYPE_TEXT,
        definitions.cICalProperty_PRODID           : PyCalendarValue.VALUETYPE_TEXT,
        definitions.cICalProperty_VERSION          : PyCalendarValue.VALUETYPE_TEXT,

        # 5545 Section 3.8.1
        definitions.cICalProperty_ATTACH           : PyCalendarValue.VALUETYPE_URI,
        definitions.cICalProperty_CATEGORIES       : PyCalendarValue.VALUETYPE_TEXT,
        definitions.cICalProperty_CLASS            : PyCalendarValue.VALUETYPE_TEXT,
        definitions.cICalProperty_COMMENT          : PyCalendarValue.VALUETYPE_TEXT,
        definitions.cICalProperty_DESCRIPTION      : PyCalendarValue.VALUETYPE_TEXT,
        definitions.cICalProperty_GEO              : PyCalendarValue.VALUETYPE_GEO,
        definitions.cICalProperty_LOCATION         : PyCalendarValue.VALUETYPE_TEXT,
        definitions.cICalProperty_PERCENT_COMPLETE : PyCalendarValue.VALUETYPE_INTEGER,
        definitions.cICalProperty_PRIORITY         : PyCalendarValue.VALUETYPE_INTEGER,
        definitions.cICalProperty_RESOURCES        : PyCalendarValue.VALUETYPE_TEXT,
        definitions.cICalProperty_STATUS           : PyCalendarValue.VALUETYPE_TEXT,
        definitions.cICalProperty_SUMMARY          : PyCalendarValue.VALUETYPE_TEXT,

        # 5545 Section 3.8.2
        definitions.cICalProperty_COMPLETED : PyCalendarValue.VALUETYPE_DATETIME,
        definitions.cICalProperty_DTEND     : PyCalendarValue.VALUETYPE_DATETIME,
        definitions.cICalProperty_DUE       : PyCalendarValue.VALUETYPE_DATETIME,
        definitions.cICalProperty_DTSTART   : PyCalendarValue.VALUETYPE_DATETIME,
        definitions.cICalProperty_DURATION  : PyCalendarValue.VALUETYPE_DURATION,
        definitions.cICalProperty_FREEBUSY  : PyCalendarValue.VALUETYPE_PERIOD,
        definitions.cICalProperty_TRANSP    : PyCalendarValue.VALUETYPE_TEXT,

        # 5545 Section 3.8.3
        definitions.cICalProperty_TZID         : PyCalendarValue.VALUETYPE_TEXT,
        definitions.cICalProperty_TZNAME       : PyCalendarValue.VALUETYPE_TEXT,
        definitions.cICalProperty_TZOFFSETFROM : PyCalendarValue.VALUETYPE_UTC_OFFSET,
        definitions.cICalProperty_TZOFFSETTO   : PyCalendarValue.VALUETYPE_UTC_OFFSET,
        definitions.cICalProperty_TZURL        : PyCalendarValue.VALUETYPE_URI,

        # 5545 Section 3.8.4
        definitions.cICalProperty_ATTENDEE      : PyCalendarValue.VALUETYPE_CALADDRESS,
        definitions.cICalProperty_CONTACT       : PyCalendarValue.VALUETYPE_TEXT,
        definitions.cICalProperty_ORGANIZER     : PyCalendarValue.VALUETYPE_CALADDRESS,
        definitions.cICalProperty_RECURRENCE_ID : PyCalendarValue.VALUETYPE_DATETIME,
        definitions.cICalProperty_RELATED_TO    : PyCalendarValue.VALUETYPE_TEXT,
        definitions.cICalProperty_URL           : PyCalendarValue.VALUETYPE_URI,
        definitions.cICalProperty_UID           : PyCalendarValue.VALUETYPE_TEXT,

        # 5545 Section 3.8.5
        definitions.cICalProperty_EXDATE : PyCalendarValue.VALUETYPE_DATETIME,
        definitions.cICalProperty_EXRULE : PyCalendarValue.VALUETYPE_RECUR, # 2445 only
        definitions.cICalProperty_RDATE  : PyCalendarValue.VALUETYPE_DATETIME,
        definitions.cICalProperty_RRULE  : PyCalendarValue.VALUETYPE_RECUR,

        # 5545 Section 3.8.6
        definitions.cICalProperty_ACTION  : PyCalendarValue.VALUETYPE_TEXT,
        definitions.cICalProperty_REPEAT  : PyCalendarValue.VALUETYPE_INTEGER,
        definitions.cICalProperty_TRIGGER : PyCalendarValue.VALUETYPE_DURATION,

        # 5545 Section 3.8.7
        definitions.cICalProperty_CREATED       : PyCalendarValue.VALUETYPE_DATETIME,
        definitions.cICalProperty_DTSTAMP       : PyCalendarValue.VALUETYPE_DATETIME,
        definitions.cICalProperty_LAST_MODIFIED : PyCalendarValue.VALUETYPE_DATETIME,
        definitions.cICalProperty_SEQUENCE      : PyCalendarValue.VALUETYPE_INTEGER,

        # 5545 Section 3.8.8
        definitions.cICalProperty_REQUEST_STATUS : PyCalendarValue.VALUETYPE_REQUEST_STATUS,

        # Extensions: draft-daboo-valarm-extensions-03
        definitions.cICalProperty_ACKNOWLEDGED   : PyCalendarValue.VALUETYPE_DATETIME,

        # Apple Extensions
        definitions.cICalProperty_XWRCALNAME  : PyCalendarValue.VALUETYPE_TEXT,
        definitions.cICalProperty_XWRCALDESC  : PyCalendarValue.VALUETYPE_TEXT,
        definitions.cICalProperty_XWRALARMUID : PyCalendarValue.VALUETYPE_TEXT,

        # Mulberry extensions
        definitions.cICalProperty_ACTION_X_SPEAKTEXT  : PyCalendarValue.VALUETYPE_TEXT,
        definitions.cICalProperty_ALARM_X_LASTTRIGGER : PyCalendarValue.VALUETYPE_DATETIME,
        definitions.cICalProperty_ALARM_X_ALARMSTATUS : PyCalendarValue.VALUETYPE_TEXT,
    }

    sValueTypeMap = {

        # 5545 Section 3.3
        definitions.cICalValue_BINARY      : PyCalendarValue.VALUETYPE_BINARY,
        definitions.cICalValue_BOOLEAN     : PyCalendarValue.VALUETYPE_BOOLEAN,
        definitions.cICalValue_CAL_ADDRESS : PyCalendarValue.VALUETYPE_CALADDRESS,
        definitions.cICalValue_DATE        : PyCalendarValue.VALUETYPE_DATE,
        definitions.cICalValue_DATE_TIME   : PyCalendarValue.VALUETYPE_DATETIME,
        definitions.cICalValue_DURATION    : PyCalendarValue.VALUETYPE_DURATION,
        definitions.cICalValue_FLOAT       : PyCalendarValue.VALUETYPE_FLOAT,
        definitions.cICalValue_INTEGER     : PyCalendarValue.VALUETYPE_INTEGER,
        definitions.cICalValue_PERIOD      : PyCalendarValue.VALUETYPE_PERIOD,
        definitions.cICalValue_RECUR       : PyCalendarValue.VALUETYPE_RECUR,
        definitions.cICalValue_TEXT        : PyCalendarValue.VALUETYPE_TEXT,
        definitions.cICalValue_TIME        : PyCalendarValue.VALUETYPE_TIME,
        definitions.cICalValue_URI         : PyCalendarValue.VALUETYPE_URI,
        definitions.cICalValue_UTC_OFFSET  : PyCalendarValue.VALUETYPE_UTC_OFFSET,
    }

    sTypeValueMap = {

        # 5545 Section 3.3
        PyCalendarValue.VALUETYPE_BINARY         : definitions.cICalValue_BINARY,
        PyCalendarValue.VALUETYPE_BOOLEAN        : definitions.cICalValue_BOOLEAN,
        PyCalendarValue.VALUETYPE_CALADDRESS     : definitions.cICalValue_CAL_ADDRESS,
        PyCalendarValue.VALUETYPE_DATE           : definitions.cICalValue_DATE,
        PyCalendarValue.VALUETYPE_DATETIME       : definitions.cICalValue_DATE_TIME,
        PyCalendarValue.VALUETYPE_DURATION       : definitions.cICalValue_DURATION,
        PyCalendarValue.VALUETYPE_FLOAT          : definitions.cICalValue_FLOAT,
        PyCalendarValue.VALUETYPE_GEO            : definitions.cICalValue_FLOAT,
        PyCalendarValue.VALUETYPE_INTEGER        : definitions.cICalValue_INTEGER,
        PyCalendarValue.VALUETYPE_PERIOD         : definitions.cICalValue_PERIOD,
        PyCalendarValue.VALUETYPE_RECUR          : definitions.cICalValue_RECUR,
        PyCalendarValue.VALUETYPE_TEXT           : definitions.cICalValue_TEXT,
        PyCalendarValue.VALUETYPE_REQUEST_STATUS : definitions.cICalValue_TEXT,
        PyCalendarValue.VALUETYPE_TIME           : definitions.cICalValue_TIME,
        PyCalendarValue.VALUETYPE_URI            : definitions.cICalValue_URI,
        PyCalendarValue.VALUETYPE_UTC_OFFSET     : definitions.cICalValue_UTC_OFFSET,
    }

    sMultiValues = set((
        definitions.cICalProperty_CATEGORIES,
        definitions.cICalProperty_RESOURCES,
        definitions.cICalProperty_FREEBUSY,
        definitions.cICalProperty_EXDATE,
        definitions.cICalProperty_RDATE,
    ))

<<<<<<< HEAD
=======
    @staticmethod
    def registerDefaultValue(propname, valuetype):
        if propname not in PyCalendarProperty.sDefaultValueTypeMap:
            PyCalendarProperty.sDefaultValueTypeMap[propname] = valuetype


>>>>>>> 87f0292e
    def __init__(self, name=None, value=None, valuetype=None):
        self._init_PyCalendarProperty()
        self.mName = name if name is not None else ""

        # The None check speeds up .duplicate()
        if value is None:
            pass

        # Order these based on most likely occurrence to speed up this method
        elif isinstance(value, str):
            self._init_attr_value_text(value, valuetype if valuetype else PyCalendarProperty.sDefaultValueTypeMap.get(self.mName.upper(), PyCalendarValue.VALUETYPE_UNKNOWN))

        elif isinstance(value, PyCalendarDateTime):
            self._init_attr_value_datetime(value)

        elif isinstance(value, PyCalendarDuration):
            self._init_attr_value_duration(value)

        elif isinstance(value, PyCalendarRecurrence):
            self._init_attr_value_recur(value)

        elif isinstance(value, PyCalendarPeriod):
            self._init_attr_value_period(value)

        elif isinstance(value, int):
            self._init_attr_value_int(value)

        elif isinstance(value, list):
            if name.upper() == definitions.cICalProperty_REQUEST_STATUS:
                self._init_attr_value_requeststatus(value)
            else:
                period_list = False
                if len(value) != 0:
                    period_list = isinstance(value[0], PyCalendarPeriod)
                if period_list:
                    self._init_attr_value_periodlist(value)
                else:
                    self._init_attr_value_datetimelist(value)

        elif isinstance(value, PyCalendarUTCOffsetValue):
            self._init_attr_value_utcoffset(value)


    def duplicate(self):
        other = PyCalendarProperty(self.mName)
        for attrname, attrs in self.mAttributes.items():
            other.mAttributes[attrname] = [i.duplicate() for i in attrs]
        other.mValue = self.mValue.duplicate()

        return other


    def __hash__(self):
        return hash((
            self.mName,
            tuple([tuple(self.mAttributes[attrname]) for attrname in sorted(self.mAttributes.keys())]),
            self.mValue,
        ))


    def __ne__(self, other):
        return not self.__eq__(other)


    def __eq__(self, other):
        if not isinstance(other, PyCalendarProperty):
            return False
        return self.mName == other.mName and self.mValue == other.mValue and self.mAttributes == other.mAttributes


    def __repr__(self):
        return "PyCalendarProperty: %s" % (self.getText(),)


    def __str__(self):
        return self.getText()


    def getName(self):
        return self.mName


    def setName(self, name):
        self.mName = name


    def getAttributes(self):
        return self.mAttributes


    def setAttributes(self, attributes):
        self.mAttributes = dict([(k.upper(), v) for k, v in attributes.iteritems()])
<<<<<<< HEAD
=======

>>>>>>> 87f0292e

    def hasAttribute(self, attr):
        return attr.upper() in self.mAttributes


    def getAttributeValue(self, attr):
        return self.mAttributes[attr.upper()][0].getFirstValue()


    def addAttribute(self, attr):
        self.mAttributes.setdefault(attr.getName().upper(), []).append(attr)


    def replaceAttribute(self, attr):
        self.mAttributes[attr.getName().upper()] = [attr]


    def removeAttributes(self, attr):
        if attr.upper() in self.mAttributes:
            del self.mAttributes[attr.upper()]


    def getValue(self):
        return self.mValue


    def getBinaryValue(self):

        if isinstance(self.mValue, PyCalendarBinaryValue):
            return self.mValue
        else:
            return None


    def getCalAddressValue(self):

        if isinstance(self.mValue, PyCalendarCalAddressValue):
            return self.mValue
        else:
            return None


    def getDateTimeValue(self):

        if isinstance(self.mValue, PyCalendarDateTimeValue):
            return self.mValue
        else:
            return None


    def getDurationValue(self):

        if isinstance(self.mValue, PyCalendarDurationValue):
            return self.mValue
        else:
            return None


    def getIntegerValue(self):

        if isinstance(self.mValue, PyCalendarIntegerValue):
            return self.mValue
        else:
            return None


    def getMultiValue(self):

        if isinstance(self.mValue, PyCalendarMultiValue):
            return self.mValue
        else:
            return None


    def getPeriodValue(self):

        if isinstance(self.mValue, PyCalendarPeriodValue):
            return self.mValue
        else:
            return None


    def getRecurrenceValue(self):

        if isinstance(self.mValue, PyCalendarRecurrenceValue):
            return self.mValue
        else:
            return None


    def getTextValue(self):

        if isinstance(self.mValue, PyCalendarPlainTextValue):
            return self.mValue
        else:
            return None


    def getURIValue(self):

        if isinstance(self.mValue, PyCalendarURIValue):
            return self.mValue
        else:
            return None


    def getUTCOffsetValue(self):

        if isinstance(self.mValue, PyCalendarUTCOffsetValue):
            return self.mValue
        else:
            return None


    def parse(self, data):
        # Look for attribute or value delimiter
        prop_name, txt = stringutils.strduptokenstr(data, ";:")
        if not prop_name:
            raise PyCalendarInvalidProperty("Invalid property", data)

        # We have the name
        self.mName = prop_name

        # TODO: Try to use static string for the name

        # Now loop getting data
        try:
            while txt:
                if txt[0] == ';':
                    # Parse attribute

                    # Move past delimiter
                    txt = txt[1:]

                    # Get quoted string or token
                    attribute_name, txt = stringutils.strduptokenstr(txt, "=")
                    if attribute_name is None:
                        raise PyCalendarInvalidProperty("Invalid property", data)
                    txt = txt[1:]
                    attribute_value, txt = stringutils.strduptokenstr(txt, ":;,")
                    if attribute_value is None:
                        raise PyCalendarInvalidProperty("Invalid property", data)

<<<<<<< HEAD
                    # Now add attribute value
                    attrvalue = PyCalendarAttribute(name=attribute_name, value=attribute_value)
=======
                    # Now add attribute value (decode ^-escpaing)
                    attrvalue = PyCalendarAttribute(name=attribute_name, value=decodeParameterValue(attribute_value))
>>>>>>> 87f0292e
                    self.mAttributes.setdefault(attribute_name.upper(), []).append(attrvalue)

                    # Look for additional values
                    while txt[0] == ',':
                        txt = txt[1:]
                        attribute_value2, txt = stringutils.strduptokenstr(txt, ":;,")
                        if attribute_value2 is None:
                            raise PyCalendarInvalidProperty("Invalid property", data)
                        attrvalue.addValue(decodeParameterValue(attribute_value2))
                elif txt[0] == ':':
                    txt = txt[1:]
                    self.createValue(txt)
                    txt = None
                else:
                    # We should never get here but if we do we need to terminate the loop
                    raise PyCalendarInvalidProperty("Invalid property", data)

        except IndexError:
            raise PyCalendarInvalidProperty("Invalid property", data)

        # We must have a value of some kind
        if self.mValue is None:
            raise PyCalendarInvalidProperty("Invalid property", data)

        return True


    def getText(self):
        os = StringIO.StringIO()
        self.generate(os)
        return os.getvalue()


    def generate(self, os):

        # Write it out always with value
        self.generateValue(os, False)


    def generateFiltered(self, os, filter):

        # Check for property in filter and whether value is written out
        test, novalue = filter.testPropertyValue(self.mName.upper())
        if test:
            self.generateValue(os, novalue)


    # Write out the actual property, possibly skipping the value
    def generateValue(self, os, novalue):

        self.setupValueAttribute()

        # Must write to temp buffer and then wrap
        sout = StringIO.StringIO()
        sout.write(self.mName)

        # Write all attributes
        for key in sorted(self.mAttributes.keys()):
            for attr in self.mAttributes[key]:
                sout.write(";")
                attr.generate(sout)

        # Write value
        sout.write(":")
        if self.mValue and not novalue:
            self.mValue.generate(sout)

        # Get string text
        temp = sout.getvalue()
        sout.close()

        # Look for line length exceed
        if len(temp) < 75:
            os.write(temp)
        else:
            # Look for valid utf8 range and write that out
            start = 0
            written = 0
            while written < len(temp):
                # Start 74 chars on from where we are
                offset = start + 74
                if offset >= len(temp):
                    line = temp[start:]
                    os.write(line)
                    written = len(temp)
                else:
                    # Check whether next char is valid utf8 lead byte
                    while (temp[offset] > 0x7F) and ((ord(temp[offset]) & 0xC0) == 0x80):
                        # Step back until we have a valid char
                        offset -= 1

                    line = temp[start:offset]
                    os.write(line)
                    os.write("\r\n ")
                    written += offset - start
                    start = offset

        os.write("\r\n")

<<<<<<< HEAD
=======

>>>>>>> 87f0292e
    def writeXML(self, node, namespace):

        # Write it out always with value
        self.generateValueXML(node, namespace, False)


    def generateFilteredXML(self, node, namespace, filter):

        # Check for property in filter and whether value is written out
        test, novalue = filter.testPropertyValue(self.mName.upper())
        if test:
            self.generateValueXML(node, namespace, novalue)


    # Write out the actual property, possibly skipping the value
    def generateValueXML(self, node, namespace, novalue):

        prop = XML.SubElement(node, xmldefs.makeTag(namespace, self.getName()))

        # Write all attributes
        if len(self.mAttributes):
            params = XML.SubElement(prop, xmldefs.makeTag(namespace, xmldefs.parameters))
            for key in sorted(self.mAttributes.keys()):
                for attr in self.mAttributes[key]:
                    if attr.getName().lower() != "value":
                        attr.writeXML(params, namespace)

        # Write value
        if self.mValue and not novalue:
            self.mValue.writeXML(prop, namespace)

<<<<<<< HEAD
    def writeJSON(self, jobject):

        prop = [
            self.getName().lower(),
            {},
        ]
        jobject.append(prop)

        # Write all attributes
        for key in sorted(self.mAttributes.keys()):
            for attr in self.mAttributes[key]:
                if attr.getName().lower() != "value":
                    attr.writeJSON(prop[1])

        # Write value
        if self.mValue:
            self.mValue.writeJSON(prop)

=======
>>>>>>> 87f0292e

    def _init_PyCalendarProperty(self):
        self.mName = ""
        self.mAttributes = {}
        self.mValue = None


    def createValue(self, data):
        # Tidy first
        self.mValue = None

        # Get value type from property name
        type = PyCalendarProperty.sDefaultValueTypeMap.get(self.mName.upper(), PyCalendarValue.VALUETYPE_UNKNOWN)

        # Check whether custom value is set
        if definitions.cICalAttribute_VALUE in self.mAttributes:
            type = PyCalendarProperty.sValueTypeMap.get(self.getAttributeValue(definitions.cICalAttribute_VALUE), type)

        # Check for multivalued
        if self.mName.upper() in PyCalendarProperty.sMultiValues:
            self.mValue = PyCalendarMultiValue(type)
        else:
            # Create the type
            self.mValue = PyCalendarValue.createFromType(type)

        # Now parse the data
        try:
            self.mValue.parse(data)
        except ValueError:
            raise PyCalendarInvalidProperty("Invalid property value", data)

        # Special post-create for some types
        if type in (PyCalendarValue.VALUETYPE_TIME, PyCalendarValue.VALUETYPE_DATETIME):
            # Look for TZID attribute
            tzid = None
            if (self.hasAttribute(definitions.cICalAttribute_TZID)):
                tzid = self.getAttributeValue(definitions.cICalAttribute_TZID)

                if isinstance(self.mValue, PyCalendarDateTimeValue):
                    self.mValue.getValue().setTimezoneID(tzid)
                elif isinstance(self.mValue, PyCalendarMultiValue):
                    for item in self.mValue.getValues():
                        if isinstance(item, PyCalendarDateTimeValue):
                            item.getValue().setTimezoneID(tzid)


    def setValue(self, value):
        # Tidy first
        self.mValue = None

        # Get value type from property name
        type = PyCalendarProperty.sDefaultValueTypeMap.get(self.mName.upper(), PyCalendarValue.VALUETYPE_TEXT)

        # Check whether custom value is set
        if definitions.cICalAttribute_VALUE in self.mAttributes:
            type = PyCalendarProperty.sValueTypeMap.get(self.getAttributeValue(definitions.cICalAttribute_VALUE), type)

        # Check for multivalued
        if self.mName.upper() in PyCalendarProperty.sMultiValues:
            self.mValue = PyCalendarMultiValue(type)
        else:
            # Create the type
            self.mValue = PyCalendarValue.createFromType(type)

        self.mValue.setValue(value)

        # Special post-create for some types
        if type in (PyCalendarValue.VALUETYPE_TIME, PyCalendarValue.VALUETYPE_DATETIME):
            # Look for TZID attribute
            tzid = None
            if (self.hasAttribute(definitions.cICalAttribute_TZID)):
                tzid = self.getAttributeValue(definitions.cICalAttribute_TZID)

                if isinstance(self.mValue, PyCalendarDateTimeValue):
                    self.mValue.getValue().setTimezoneID(tzid)
                elif isinstance(self.mValue, PyCalendarMultiValue):
                    for item in self.mValue.getValues():
                        if isinstance(item, PyCalendarDateTimeValue):
                            item.getValue().setTimezoneID(tzid)


    def setupValueAttribute(self):
        if definitions.cICalAttribute_VALUE in self.mAttributes:
            del self.mAttributes[definitions.cICalAttribute_VALUE]

        # Only if we have a value right now
        if self.mValue is None:
            return

        # See if current type is default for this property. If there is no mapping available,
        # then always add VALUE if it is not TEXT.
        default_type = self.sDefaultValueTypeMap.get(self.mName.upper())
        actual_type = self.mValue.getType()
        if default_type is None or default_type != actual_type:
            actual_value = self.sTypeValueMap.get(actual_type)
            if actual_value is not None and (default_type is not None or actual_type != PyCalendarValue.VALUETYPE_TEXT):
                self.mAttributes.setdefault(definitions.cICalAttribute_VALUE, []).append(PyCalendarAttribute(name=definitions.cICalAttribute_VALUE, value=actual_value))


    # Creation
    def _init_attr_value_int(self, ival):
        # Value
        self.mValue = PyCalendarIntegerValue(value=ival)

        # Attributes
        self.setupValueAttribute()


    def _init_attr_value_text(self, txt, value_type):
        # Value
        self.mValue = PyCalendarValue.createFromType(value_type)
        if isinstance(self.mValue, PyCalendarPlainTextValue) or isinstance(self.mValue, PyCalendarUnknownValue):
            self.mValue.setValue(txt)

        # Attributes
        self.setupValueAttribute()


    def _init_attr_value_requeststatus(self, reqstatus):
        # Value
        self.mValue = PyCalendarRequestStatusValue(reqstatus)

        # Attributes
        self.setupValueAttribute()


    def _init_attr_value_datetime(self, dt):
        # Value
        self.mValue = PyCalendarDateTimeValue(value=dt)

        # Attributes
        self.setupValueAttribute()

        # Look for timezone
        if not dt.isDateOnly() and dt.local():
            if definitions.cICalAttribute_TZID in self.mAttributes:
                del self.mAttributes[definitions.cICalAttribute_TZID]
            self.mAttributes.setdefault(definitions.cICalAttribute_TZID, []).append(
                    PyCalendarAttribute(name=definitions.cICalAttribute_TZID, value=dt.getTimezoneID()))

<<<<<<< HEAD
=======

>>>>>>> 87f0292e
    def _init_attr_value_datetimelist(self, dtl):
        # Value
        date_only = (len(dtl) > 0) and dtl[0].isDateOnly()
        if date_only:
            self.mValue = PyCalendarMultiValue(PyCalendarValue.VALUETYPE_DATE)
        else:
            self.mValue = PyCalendarMultiValue(PyCalendarValue.VALUETYPE_DATETIME)

        for dt in dtl:
            self.mValue.addValue(PyCalendarDateTimeValue(dt))

        # Attributes
        self.setupValueAttribute()

        # Look for timezone
        if ((len(dtl) > 0)
                and not dtl[0].isDateOnly()
                and dtl[0].local()):
            if definitions.cICalAttribute_TZID in self.mAttributes:
                del self.mAttributes[definitions.cICalAttribute_TZID]
            self.mAttributes.setdefault(definitions.cICalAttribute_TZID, []).append(
                    PyCalendarAttribute(name=definitions.cICalAttribute_TZID, value=dtl[0].getTimezoneID()))


    def _init_attr_value_periodlist(self, periodlist):
        # Value
        self.mValue = PyCalendarMultiValue(PyCalendarValue.VALUETYPE_PERIOD)
        for period in periodlist:
            self.mValue.addValue(PyCalendarPeriodValue(period))

        # Attributes
        self.setupValueAttribute()


    def _init_attr_value_duration(self, du):
        # Value
        self.mValue = PyCalendarDurationValue(value=du)

        # Attributes
        self.setupValueAttribute()


    def _init_attr_value_period(self, pe):
        # Value
        self.mValue = PyCalendarPeriodValue(value=pe)

        # Attributes
        self.setupValueAttribute()


    def _init_attr_value_recur(self, recur):
        # Value
        self.mValue = PyCalendarRecurrenceValue(value=recur)

        # Attributes
        self.setupValueAttribute()


    def _init_attr_value_utcoffset(self, utcoffset):
        # Value
        self.mValue = PyCalendarUTCOffsetValue()
        self.mValue.setValue(utcoffset.getValue())

        # Attributes
        self.setupValueAttribute()<|MERGE_RESOLUTION|>--- conflicted
+++ resolved
@@ -1,9 +1,5 @@
 ##
-<<<<<<< HEAD
-#    Copyright (c) 2007-2011 Cyrus Daboo. All rights reserved.
-=======
 #    Copyright (c) 2007-2012 Cyrus Daboo. All rights reserved.
->>>>>>> 87f0292e
 #
 #    Licensed under the Apache License, Version 2.0 (the "License");
 #    you may not use this file except in compliance with the License.
@@ -175,15 +171,12 @@
         definitions.cICalProperty_RDATE,
     ))
 
-<<<<<<< HEAD
-=======
     @staticmethod
     def registerDefaultValue(propname, valuetype):
         if propname not in PyCalendarProperty.sDefaultValueTypeMap:
             PyCalendarProperty.sDefaultValueTypeMap[propname] = valuetype
 
 
->>>>>>> 87f0292e
     def __init__(self, name=None, value=None, valuetype=None):
         self._init_PyCalendarProperty()
         self.mName = name if name is not None else ""
@@ -276,10 +269,7 @@
 
     def setAttributes(self, attributes):
         self.mAttributes = dict([(k.upper(), v) for k, v in attributes.iteritems()])
-<<<<<<< HEAD
-=======
-
->>>>>>> 87f0292e
+
 
     def hasAttribute(self, attr):
         return attr.upper() in self.mAttributes
@@ -423,13 +413,8 @@
                     if attribute_value is None:
                         raise PyCalendarInvalidProperty("Invalid property", data)
 
-<<<<<<< HEAD
-                    # Now add attribute value
-                    attrvalue = PyCalendarAttribute(name=attribute_name, value=attribute_value)
-=======
                     # Now add attribute value (decode ^-escpaing)
                     attrvalue = PyCalendarAttribute(name=attribute_name, value=decodeParameterValue(attribute_value))
->>>>>>> 87f0292e
                     self.mAttributes.setdefault(attribute_name.upper(), []).append(attrvalue)
 
                     # Look for additional values
@@ -529,10 +514,7 @@
 
         os.write("\r\n")
 
-<<<<<<< HEAD
-=======
-
->>>>>>> 87f0292e
+
     def writeXML(self, node, namespace):
 
         # Write it out always with value
@@ -564,7 +546,7 @@
         if self.mValue and not novalue:
             self.mValue.writeXML(prop, namespace)
 
-<<<<<<< HEAD
+
     def writeJSON(self, jobject):
 
         prop = [
@@ -583,8 +565,6 @@
         if self.mValue:
             self.mValue.writeJSON(prop)
 
-=======
->>>>>>> 87f0292e
 
     def _init_PyCalendarProperty(self):
         self.mName = ""
@@ -725,10 +705,7 @@
             self.mAttributes.setdefault(definitions.cICalAttribute_TZID, []).append(
                     PyCalendarAttribute(name=definitions.cICalAttribute_TZID, value=dt.getTimezoneID()))
 
-<<<<<<< HEAD
-=======
-
->>>>>>> 87f0292e
+
     def _init_attr_value_datetimelist(self, dtl):
         # Value
         date_only = (len(dtl) > 0) and dtl[0].isDateOnly()
