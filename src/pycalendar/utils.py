##
#    Copyright (c) 2007-2013 Cyrus Daboo. All rights reserved.
#
#    Licensed under the Apache License, Version 2.0 (the "License");
#    you may not use this file except in compliance with the License.
#    You may obtain a copy of the License at
#
#        http://www.apache.org/licenses/LICENSE-2.0
#
#    Unless required by applicable law or agreed to in writing, software
#    distributed under the License is distributed on an "AS IS" BASIS,
#    WITHOUT WARRANTIES OR CONDITIONS OF ANY KIND, either express or implied.
#    See the License for the specific language governing permissions and
#    limitations under the License.
##

from pycalendar.parser import ParserContext
import cStringIO as StringIO


def readFoldedLine(ins, lines):

    # If line2 already has data, transfer that into line1
    if lines[1] is not None:
        lines[0] = lines[1]
    else:
        # Fill first line
        try:
            myline = ins.readline()
            if len(myline) == 0:
                raise ValueError("Folding: empty first line")
            if myline[-1] == "\n":
                if myline[-2] == "\r":
                    lines[0] = myline[:-2]
                else:
                    lines[0] = myline[:-1]
            elif myline[-1] == "\r":
                lines[0] = myline[:-1]
            else:
                lines[0] = myline
        except IndexError:
            lines[0] = ""
        except:
            lines[0] = None
            return False

    # Now loop looking ahead at the next line to see if it is folded
    while True:
        # Get next line
        try:
            myline = ins.readline()
            if len(myline) == 0:
                raise ValueError("Folding: empty next line")
            if myline[-1] == "\n":
                if myline[-2] == "\r":
                    lines[1] = myline[:-2]
                else:
                    lines[1] = myline[:-1]
            elif myline[-1] == "\r":
                lines[1] = myline[:-1]
            else:
                lines[1] = myline
        except IndexError:
            lines[1] = ""
        except:
            lines[1] = None
            return True

        if not lines[1]:
            return True

        # Does it start with a space => folded
        if lines[1][0].isspace():
            # Copy folded line (without space) to current line and cycle
            # for more
            lines[0] = lines[0] + lines[1][1:]
        else:
            # Not folded - just exit loop
            break

    return True


def find_first_of(text, tokens, offset):
    for ctr, c in enumerate(text[offset:]):
        if c in tokens:
            return offset + ctr
    return -1


<<<<<<< HEAD

def getTextValue(value):
    result = []
    start_pos = 0
    end_pos = find_first_of(value, "\r\n;\\,", start_pos)
    if end_pos != -1:
        while True:
            # Write current segment
            result.append(value[start_pos:end_pos])
=======
def escapeTextValue(value):
    os = StringIO.StringIO()
    writeTextValue(os, value)
    return os.getvalue()
>>>>>>> 2fd9f05e

            # Write escape
            result.append("\\")
            c = value[end_pos]
            if c == '\r':
                result.append("r")
            elif c == '\n':
                result.append("n")
            elif c == ';':
                result.append(";")
            elif c == '\\':
                result.append("\\")
            elif c == ',':
                result.append(",")

<<<<<<< HEAD
            # Bump past escapee and look for next segment
            start_pos = end_pos + 1

            end_pos = find_first_of(value, "\r\n;\\,", start_pos)
            if end_pos == -1:
                result.append(value[start_pos:])
                break
    else:
        result.append(value)
=======
def writeTextValue(os, value):
    try:
        start_pos = 0
        end_pos = find_first_of(value, "\r\n;\\,", start_pos)
        if end_pos != -1:
            while True:
                # Write current segment
                os.write(value[start_pos:end_pos])

                # Write escape
                os.write("\\")
                c = value[end_pos]
                if c == '\r':
                    os.write("r")
                elif c == '\n':
                    os.write("n")
                elif c == ';':
                    os.write(";")
                elif c == '\\':
                    os.write("\\")
                elif c == ',':
                    os.write(",")

                # Bump past escapee and look for next segment
                start_pos = end_pos + 1

                end_pos = find_first_of(value, "\r\n;\\,", start_pos)
                if end_pos == -1:
                    os.write(value[start_pos:])
                    break
        else:
            os.write(value)
>>>>>>> 2fd9f05e

    return "".join(result)


def decodeTextValue(value):
    os = StringIO.StringIO()

    start_pos = 0
    end_pos = find_first_of(value, "\\", start_pos)
    size_pos = len(value)
    if end_pos != -1:
        while True:
            # Write current segment upto but not including the escape char
            os.write(value[start_pos:end_pos])

            # Bump to escapee char but not past the end
            end_pos += 1
            if end_pos >= size_pos:
                break

            # Unescape
            c = value[end_pos]
            if c == 'r':
                os.write('\r')
            elif c == 'n':
                os.write('\n')
            elif c == 'N':
                os.write('\n')
            elif c == '':
                os.write('')
            elif c == '\\':
                os.write('\\')
            elif c == ',':
                os.write(',')
            elif c == ';':
                os.write(';')
            elif c == ':':
                # ":" escape normally invalid
                if ParserContext.INVALID_COLON_ESCAPE_SEQUENCE == ParserContext.PARSER_RAISE:
                    raise ValueError("TextValue: '\\:' not allowed")
                elif ParserContext.INVALID_COLON_ESCAPE_SEQUENCE == ParserContext.PARSER_FIX:
                    os.write(':')

            # Other escaped chars normally not allowed
            elif ParserContext.INVALID_ESCAPE_SEQUENCES == ParserContext.PARSER_RAISE:
                raise ValueError("TextValue: '\\{}' not allowed".format(c))
            elif ParserContext.INVALID_ESCAPE_SEQUENCES == ParserContext.PARSER_FIX:
                os.write(c)

            # Bump past escapee and look for next segment (not past the end)
            start_pos = end_pos + 1
            if start_pos >= size_pos:
                break

            end_pos = find_first_of(value, "\\", start_pos)
            if end_pos == -1:
                os.write(value[start_pos:])
                break

    else:
        os.write(value)

    return os.getvalue()


def encodeParameterValue(value):
    """
    RFC6868 parameter encoding.
    """

    # Test for encoded characters first as encoding is expensive and it is better to
    # avoid doing it if it is not required (which is the common case)
    encode = False
    for c in "\r\n\"^":
        if c in value:
            encode = True

    if encode:
        encoded = []
        last = ''
        for c in value:
            if c in "\r\n\"^":
                if c == '\r':
                    encoded.append("^n")
                elif c == '\n':
                    if last != '\r':
                        encoded.append("^n")
                elif c == '"':
                    encoded.append("^'")
                elif c == '^':
                    encoded.append("^^")
            else:
                encoded.append(c)
            last = c

        return "".join(encoded)
    else:
        return value


def decodeParameterValue(value):
    """
    RFC6868 parameter decoding.
    """

    # Test for encoded characters first as decoding is expensive and it is better to
    # avoid doing it if it is not required (which is the common case)
    if value is not None and "^" in value:
        decoded = []
        last = ''
        for c in value:
            if last == '^':
                if c == 'n':
                    decoded.append('\n')
                elif c == '\'':
                    decoded.append('"')
                elif c == '^':
                    decoded.append('^')
                    c = ''
                else:
                    decoded.append('^')
                    decoded.append(c)
            elif c != '^':
                decoded.append(c)
            last = c
        if last == '^':
            decoded.append('^')
        return "".join(decoded)
    else:
        return value


# vCard text list parsing/generation
def parseTextList(data, sep=';', always_list=False):
    """
    Each element of the list has to be separately un-escaped
    """
    results = []
    item = []
    pre_s = ''
    for s in data:
        if s == sep and pre_s != '\\':
            results.append(decodeTextValue("".join(item)))
            item = []
        else:
            item.append(s)
        pre_s = s

    results.append(decodeTextValue("".join(item)))

    return tuple(results) if len(results) > 1 or always_list else (results[0] if len(results) else "")


<<<<<<< HEAD

def getTextList(data, sep=';'):
=======
def generateTextList(os, data, sep=';'):
>>>>>>> 2fd9f05e
    """
    Each element of the list must be separately escaped
    """
    if isinstance(data, basestring):
        data = (data,)
    elif data is None:
        data = ("",)
    return sep.join([getTextValue(value) for value in data])


# vCard double-nested list parsing/generation
def parseDoubleNestedList(data, maxsize):
    results = []
    items = [""]
    pre_s = ''
    for s in data:
        if s == ';' and pre_s != '\\':

            if len(items) > 1:
                results.append(tuple([decodeTextValue(item) for item in items]))
            elif len(items) == 1:
                results.append(decodeTextValue(items[0]))
            else:
                results.append("")

            items = [""]
        elif s == ',' and pre_s != '\\':
            items.append("")
        else:
            items[-1] += s
        pre_s = s

    if len(items) > 1:
        results.append(tuple([decodeTextValue(item) for item in items]))
    elif len(items) == 1:
        results.append(decodeTextValue(items[0]))
    else:
        results.append("")

    for _ignore in range(maxsize - len(results)):
        results.append("")

    if len(results) > maxsize:
        if ParserContext.INVALID_ADR_N_VALUES == ParserContext.PARSER_FIX:
            results = results[:maxsize]
        elif ParserContext.INVALID_ADR_N_VALUES == ParserContext.PARSER_RAISE:
            raise ValueError("ADR: too many components in value")

    return tuple(results)


<<<<<<< HEAD

def getDoubleNestedList(data):
    return ";".join([getTextList(item, ",") for item in data])

=======
def generateDoubleNestedList(os, data):
    try:
        def _writeElement(item):
            if isinstance(item, basestring):
                writeTextValue(os, item)
            else:
                if item:
                    writeTextValue(os, item[0])
                    for bit in item[1:]:
                        os.write(",")
                        writeTextValue(os, bit)

        for item in data[:-1]:
            _writeElement(item)
            os.write(";")
        _writeElement(data[-1])

    except:
        pass
>>>>>>> 2fd9f05e

# Date/time calcs
days_in_month = (0, 31, 28, 31, 30, 31, 30, 31, 31, 30, 31, 30, 31)
days_in_month_leap = (0, 31, 29, 31, 30, 31, 30, 31, 31, 30, 31, 30, 31)


def daysInMonth(month, year):
    # NB month is 1..12 so use dummy value at start of array to avoid index
    # adjustment
    if isLeapYear(year):
        return days_in_month_leap[month]
    else:
        return days_in_month[month]

days_upto_month = (0, 0, 31, 59, 90, 120, 151, 181, 212, 243, 273, 304, 334)
days_upto_month_leap = (0, 0, 31, 60, 91, 121, 152, 182, 213, 244, 274, 305, 335)


def daysUptoMonth(month, year):
    # NB month is 1..12 so use dummy value at start of array to avoid index
    # adjustment
    if isLeapYear(year):
        return days_upto_month_leap[month]
    else:
        return days_upto_month[month]

cachedLeapYears = {}


def isLeapYear(year):

    try:
        return cachedLeapYears[year]
    except KeyError:
        if year <= 1752:
            result = (year % 4 == 0)
        else:
            result = ((year % 4 == 0) and (year % 100 != 0)) or (year % 400 == 0)
        cachedLeapYears[year] = result
        return result

cachedLeapDaysSince1970 = {}


def leapDaysSince1970(year_offset):

    try:
        return cachedLeapDaysSince1970[year_offset]
    except KeyError:
        if year_offset > 2:
            result = (year_offset + 1) / 4
        elif year_offset < -1:
            # Python will round down negative numbers (i.e. -5/4 = -2, but we want -1), so
            # what is (year_offset - 2) in C code is actually (year_offset - 2 + 3) in Python.
            result = (year_offset + 1) / 4
        else:
            result = 0
        cachedLeapDaysSince1970[year_offset] = result
        return result


# Packed date
def packDate(year, month, day):
    return (year << 16) | (month << 8) | (day + 128)


def unpackDate(data, unpacked):
    unpacked[0] = (data & 0xFFFF0000) >> 16
    unpacked[1] = (data & 0x0000FF00) >> 8
    unpacked[2] = (data & 0xFF) - 128


def unpackDateYear(data):
    return (data & 0xFFFF0000) >> 16


def unpackDateMonth(data):
    return (data & 0x0000FF00) >> 8


def unpackDateDay(data):
    return (data & 0xFF) - 128


# Display elements
def getMonthTable(month, year, weekstart, table, today_index):
    from pycalendar.datetime import DateTime

    # Get today
    today = DateTime.getToday(None)
    today_index = [-1, -1]

    # Start with empty table
    table = []

    # Determine first weekday in month
    temp = DateTime(year, month, 1, 0)
    row = -1
    initial_col = temp.getDayOfWeek() - weekstart
    if initial_col < 0:
        initial_col += 7
    col = initial_col

    # Counters
    max_day = daysInMonth(month, year)

    # Fill up each row
    for day in range(1, max_day + 1):
        # Insert new row if we are at the start of a row
        if (col == 0) or (day == 1):
            table.extend([0] * 7)
            row += 1

        # Set the table item to the current day
        table[row][col] = packDate(temp.getYear(), temp.getMonth(), day)

        # Check on today
        if (temp.getYear() == today.getYear()) and (temp.getMonth() == today.getMonth()) and (day == today.getDay()):
            today_index = [row, col]

        # Bump column (modulo 7)
        col += 1
        if (col > 6):
            col = 0

    # Add next month to remainder
    temp.offsetMonth(1)
    if col != 0:
        day = 1
        while col < 7:
            table[row][col] = packDate(temp.getYear(), temp.getMonth(), -day)

            # Check on today
            if (temp.getYear() == today.getYear()) and (temp.getMonth() == today.getMonth()) and (day == today.getDay()):
                today_index = [row, col]

            day += 1
            col += 1

    # Add previous month to start
    temp.offsetMonth(-2)
    if (initial_col != 0):
        day = daysInMonth(temp.getMonth(), temp.getYear())
        back_col = initial_col - 1
        while(back_col >= 0):
            table[row][back_col] = packDate(temp.getYear(), temp.getMonth(), -day)

            # Check on today
            if (temp.getYear() == today.getYear()) and (temp.getMonth() == today.getMonth()) and (day == today.getDay()):
                today_index = [0, back_col]

            back_col -= 1
            day -= 1

    return table, today_index


def set_difference(v1, v2):
    if len(v1) == 0 or len(v2) == 0:
        return v1

    s1 = set(v1)
    s2 = set(v2)
    s3 = s1.difference(s2)
    return list(s3)<|MERGE_RESOLUTION|>--- conflicted
+++ resolved
@@ -88,8 +88,6 @@
     return -1
 
 
-<<<<<<< HEAD
-
 def getTextValue(value):
     result = []
     start_pos = 0
@@ -98,12 +96,6 @@
         while True:
             # Write current segment
             result.append(value[start_pos:end_pos])
-=======
-def escapeTextValue(value):
-    os = StringIO.StringIO()
-    writeTextValue(os, value)
-    return os.getvalue()
->>>>>>> 2fd9f05e
 
             # Write escape
             result.append("\\")
@@ -119,7 +111,6 @@
             elif c == ',':
                 result.append(",")
 
-<<<<<<< HEAD
             # Bump past escapee and look for next segment
             start_pos = end_pos + 1
 
@@ -129,40 +120,6 @@
                 break
     else:
         result.append(value)
-=======
-def writeTextValue(os, value):
-    try:
-        start_pos = 0
-        end_pos = find_first_of(value, "\r\n;\\,", start_pos)
-        if end_pos != -1:
-            while True:
-                # Write current segment
-                os.write(value[start_pos:end_pos])
-
-                # Write escape
-                os.write("\\")
-                c = value[end_pos]
-                if c == '\r':
-                    os.write("r")
-                elif c == '\n':
-                    os.write("n")
-                elif c == ';':
-                    os.write(";")
-                elif c == '\\':
-                    os.write("\\")
-                elif c == ',':
-                    os.write(",")
-
-                # Bump past escapee and look for next segment
-                start_pos = end_pos + 1
-
-                end_pos = find_first_of(value, "\r\n;\\,", start_pos)
-                if end_pos == -1:
-                    os.write(value[start_pos:])
-                    break
-        else:
-            os.write(value)
->>>>>>> 2fd9f05e
 
     return "".join(result)
 
@@ -316,12 +273,7 @@
     return tuple(results) if len(results) > 1 or always_list else (results[0] if len(results) else "")
 
 
-<<<<<<< HEAD
-
 def getTextList(data, sep=';'):
-=======
-def generateTextList(os, data, sep=';'):
->>>>>>> 2fd9f05e
     """
     Each element of the list must be separately escaped
     """
@@ -373,32 +325,9 @@
     return tuple(results)
 
 
-<<<<<<< HEAD
-
 def getDoubleNestedList(data):
     return ";".join([getTextList(item, ",") for item in data])
 
-=======
-def generateDoubleNestedList(os, data):
-    try:
-        def _writeElement(item):
-            if isinstance(item, basestring):
-                writeTextValue(os, item)
-            else:
-                if item:
-                    writeTextValue(os, item[0])
-                    for bit in item[1:]:
-                        os.write(",")
-                        writeTextValue(os, bit)
-
-        for item in data[:-1]:
-            _writeElement(item)
-            os.write(";")
-        _writeElement(data[-1])
-
-    except:
-        pass
->>>>>>> 2fd9f05e
 
 # Date/time calcs
 days_in_month = (0, 31, 28, 31, 30, 31, 30, 31, 31, 30, 31, 30, 31)
