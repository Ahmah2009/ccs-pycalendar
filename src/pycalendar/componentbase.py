##
#    Copyright (c) 2007-2013 Cyrus Daboo. All rights reserved.
#
#    Licensed under the Apache License, Version 2.0 (the "License");
#    you may not use this file except in compliance with the License.
#    You may obtain a copy of the License at
#
#        http://www.apache.org/licenses/LICENSE-2.0
#
#    Unless required by applicable law or agreed to in writing, software
#    distributed under the License is distributed on an "AS IS" BASIS,
#    WITHOUT WARRANTIES OR CONDITIONS OF ANY KIND, either express or implied.
#    See the License for the specific language governing permissions and
#    limitations under the License.
##

from cStringIO import StringIO
from pycalendar import xmldefinitions, xmlutils
from pycalendar.datetimevalue import DateTimeValue
from pycalendar.periodvalue import PeriodValue
from pycalendar.value import Value
import xml.etree.cElementTree as XML
from pycalendar.exceptions import InvalidComponent, ErrorBase


class ComponentBase(object):

    # These are class attributes for sets of properties for testing cardinality constraints. The sets
    # must contain property names.
    propertyCardinality_1 = ()           # Must be present
    propertyCardinality_1_Fix_Empty = ()  # Must be present but can be fixed by adding an empty value
    propertyCardinality_0_1 = ()         # 0 or 1 only
    propertyCardinality_1_More = ()      # 1 or more

    propertyValueChecks = None  # Either iCalendar or vCard validation

    sortSubComponents = True

    sComponentType = None
    sPropertyType = None

    def __init__(self, parent=None):
        self.mParentComponent = parent
        self.mComponents = []
        self.mProperties = {}

        # This is the set of checks we do by default for components
        self.cardinalityChecks = (
            self.check_cardinality_1,
            self.check_cardinality_1_Fix_Empty,
            self.check_cardinality_0_1,
            self.check_cardinality_1_More,
        )

    def duplicate(self, **args):
        other = self.__class__(**args)

        for component in self.mComponents:
            other.addComponent(component.duplicate(parent=other))

        other.mProperties = {}
        for propname, props in self.mProperties.iteritems():
            other.mProperties[propname] = [i.duplicate() for i in props]
        return other

    def __str__(self):
        return self.getText()

    def __ne__(self, other):
        return not self.__eq__(other)

    def __eq__(self, other):
        if not isinstance(other, ComponentBase):
            return False
        return self.getType() == other.getType() and self.compareProperties(other) and self.compareComponents(other)

    def getType(self):
        raise NotImplementedError

    def getBeginDelimiter(self):
        return "BEGIN:" + self.getType()

    def getEndDelimiter(self):
        return "END:" + self.getType()

    def getSortKey(self):
        return ""

    def getParentComponent(self):
        return self.mParentComponent

    def setParentComponent(self, parent):
        self.mParentComponent = parent

    def compareComponents(self, other):
        mine = set(self.mComponents)
        theirs = set(other.mComponents)

        for item in mine:
            for another in theirs:
                if item == another:
                    theirs.remove(another)
                    break
            else:
                return False
        return len(theirs) == 0

    def getComponents(self, compname=None):
        compname = compname.upper() if compname else None
        return [component for component in self.mComponents if compname is None or component.getType().upper() == compname]

    def getComponentByKey(self, key):
        for component in self.mComponents:
            if component.getMapKey() == key:
                return component
        else:
            return None

    def removeComponentByKey(self, key):

        for component in self.mComponents:
            if component.getMapKey() == key:
                self.removeComponent(component)
                return

    def addComponent(self, component):
        self.mComponents.append(component)

    def hasComponent(self, compname):
        return self.countComponents(compname) != 0

    def countComponents(self, compname):
        return len(self.getComponents(compname))

    def removeComponent(self, component):
        self.mComponents.remove(component)

<<<<<<< HEAD

    def removeFromParent(self):
        """
        Remove this L{ComponentBase} from its parent
        """
        if self.mParentComponent is not None:
            self.mParentComponent.removeComponent(self)


=======
>>>>>>> 2fd9f05e
    def removeAllComponent(self, compname=None):
        if compname:
            compname = compname.upper()
            for component in tuple(self.mComponents):
                if component.getType().upper() == compname:
                    self.removeComponent(component)
        else:
            self.mComponents = []

    def sortedComponentNames(self):
        return ()

    def compareProperties(self, other):
        mine = set()
        for props in self.mProperties.values():
            mine.update(props)
        theirs = set()
        for props in other.mProperties.values():
            theirs.update(props)
        return mine == theirs

    def getProperties(self, propname=None):
        return self.mProperties.get(propname.upper(), []) if propname else self.mProperties

    def setProperties(self, props):
        self.mProperties = props

    def addProperty(self, prop):
        self.mProperties.setdefault(prop.getName().upper(), []).append(prop)

    def hasProperty(self, propname):
        return propname.upper() in self.mProperties

    def countProperty(self, propname):
        return len(self.mProperties.get(propname.upper(), []))

    def findFirstProperty(self, propname):
        return self.mProperties.get(propname.upper(), [None])[0]

    def removeProperty(self, prop):
        if prop.getName().upper() in self.mProperties:
            self.mProperties[prop.getName().upper()].remove(prop)
            if len(self.mProperties[prop.getName().upper()]) == 0:
                del self.mProperties[prop.getName().upper()]

    def removeProperties(self, propname):
        if propname.upper() in self.mProperties:
            del self.mProperties[propname.upper()]

    def getPropertyInteger(self, prop, type=None):
        return self.loadValueInteger(prop, type)

    def getPropertyString(self, prop):
        return self.loadValueString(prop)

    def getProperty(self, prop, value):
        return self.loadValue(prop, value)

    def finalise(self):
        raise NotImplemented

    def validate(self, doFix=False):
        """
        Validate the data in this component and optionally fix any problems. Return
        a tuple containing two lists: the first describes problems that were fixed, the
        second problems that were not fixed. Caller can then decide what to do with unfixed
        issues.
        """

        fixed = []
        unfixed = []

        # Cardinality tests
        for check in self.cardinalityChecks:
            check(fixed, unfixed, doFix)

        # Value constraints - these tests come from class specific attributes
        if self.propertyValueChecks is not None:
            for properties in self.mProperties.values():
                for property in properties:
                    propname = property.getName().upper()
                    if propname in self.propertyValueChecks:
                        if not self.propertyValueChecks[propname](property):
                            # Cannot fix a bad property value
                            logProblem = "[%s] Property value incorrect: %s" % (self.getType(), propname,)
                            unfixed.append(logProblem)

        # Validate all subcomponents
        for component in self.mComponents:
            morefixed, moreunfixed = component.validate(doFix)
            fixed.extend(morefixed)
            unfixed.extend(moreunfixed)

        return fixed, unfixed

    def check_cardinality_1(self, fixed, unfixed, doFix):
        for propname in self.propertyCardinality_1:
            if self.countProperty(propname) != 1:  # Cannot fix a missing required property
                logProblem = "[%s] Missing or too many required property: %s" % (self.getType(), propname)
                unfixed.append(logProblem)

    def check_cardinality_1_Fix_Empty(self, fixed, unfixed, doFix):
        for propname in self.propertyCardinality_1_Fix_Empty:
            if self.countProperty(propname) > 1:  # Cannot fix too many required property
                logProblem = "[%s] Too many required property: %s" % (self.getType(), propname)
                unfixed.append(logProblem)
            elif self.countProperty(propname) == 0:  # Possibly fix by adding empty property
                logProblem = "[%s] Missing required property: %s" % (self.getType(), propname)
                if doFix:
                    self.addProperty(self.sPropertyType(propname, ""))
                    fixed.append(logProblem)
                else:
                    unfixed.append(logProblem)

    def check_cardinality_0_1(self, fixed, unfixed, doFix):
        for propname in self.propertyCardinality_0_1:
            if self.countProperty(propname) > 1:  # Cannot be fixed - no idea which one to delete
                logProblem = "[%s] Too many properties present: %s" % (self.getType(), propname)
                unfixed.append(logProblem)

    def check_cardinality_1_More(self, fixed, unfixed, doFix):
        for propname in self.propertyCardinality_1_More:
            if not self.countProperty(propname) > 0:  # Cannot fix a missing required property
                logProblem = "[%s] Missing required property: %s" % (self.getType(), propname)
                unfixed.append(logProblem)

    def getText(self):
        s = StringIO()
        self.generate(s)
        return s.getvalue()

    def generate(self, os):
        # Header
        os.write(self.getBeginDelimiter())
        os.write("\r\n")

        # Write each property
        self.writeProperties(os)

        # Write each embedded component based on specific order
        self.writeComponents(os)

        # Footer
        os.write(self.getEndDelimiter())
        os.write("\r\n")

    def generateFiltered(self, os, filter):
        # Header
        os.write(self.getBeginDelimiter())
        os.write("\r\n")

        # Write each property
        self.writePropertiesFiltered(os, filter)

        # Write each embedded component based on specific order
        self.writeComponentsFiltered(os, filter)

        # Footer
        os.write(self.getEndDelimiter())
        os.write("\r\n")

    def writeXML(self, node, namespace):

        # Component element
        comp = XML.SubElement(node, xmlutils.makeTag(namespace, self.getType()))

        # Each property
        self.writePropertiesXML(comp, namespace)

        # Each component
        self.writeComponentsXML(comp, namespace)

    def writeXMLFiltered(self, node, namespace, filter):
        # Component element
        comp = XML.SubElement(node, xmlutils.makeTag(namespace, self.getType()))

        # Each property
        self.writePropertiesFilteredXML(comp, namespace, filter)

        # Each component
        self.writeComponentsFilteredXML(comp, namespace, filter)

    @classmethod
    def parseJSON(cls, jobject, parent, comp=None):
        """
        Parse the JSON object which has the form:

        [name, properties, subcomponents]

        @param jobject: a JSON array
        @type jobject: C{list}
        """
        # [name, properties, subcomponents]

        try:
            if comp is None:
                comp = cls.sComponentType.makeComponent(jobject[0].upper(), parent)
            for prop in jobject[1]:
                comp.addProperty(cls.sPropertyType.parseJSON(prop))
            for subcomp in jobject[2]:
                comp.addComponent(cls.sComponentType.parseJSON(subcomp, comp))
            comp.finalise()
            return comp
        except ErrorBase:
            raise
        except Exception as e:
            raise InvalidComponent("Invalid component: {}".format(e), jobject)

    def writeJSON(self, jobject):

        # Component element
        comp = [self.getType().lower(), [], []]

        # Each property
        self.writePropertiesJSON(comp[1])

        # Each component
        self.writeComponentsJSON(comp[2])

        jobject.append(comp)

    def writeJSONFiltered(self, jobject, filter):
        # Component element
        comp = [self.getType().lower(), [], []]

        # Each property
        self.writePropertiesFilteredJSON(comp[1], filter)

        # Each component
        self.writeComponentsFilteredJSON(comp[2], filter)

        jobject.append(comp)

    def sortedComponents(self):

        components = self.mComponents[:]
        sortedcomponents = []

        # Write each component based on specific order
        orderedNames = self.sortedComponentNames()
        for name in orderedNames:

            # Group by name then sort by map key (UID/R-ID)
            namedcomponents = []
            for component in tuple(components):
                if component.getType().upper() == name:
                    namedcomponents.append(component)
                    components.remove(component)
            for component in sorted(namedcomponents, key=lambda x: x.getSortKey()):
                sortedcomponents.append(component)

        # Write out the remainder sorted by name, sortKey
        if self.sortSubComponents:
            remainder = sorted(components, key=lambda x: (x.getType().upper(), x.getSortKey(),))
        else:
            remainder = components
        for component in remainder:
            sortedcomponents.append(component)

        return sortedcomponents

    def writeComponents(self, os):

        # Write out the remainder
        for component in self.sortedComponents():
            component.generate(os)

    def writeComponentsFiltered(self, os, filter):
        # Shortcut for all sub-components
        if filter.isAllSubComponents():
            self.writeComponents(os)
        elif filter.hasSubComponentFilters():
            for subcomp in self.sortedcomponents():
                subfilter = filter.getSubComponentFilter(subcomp.getType())
                if subfilter is not None:
                    subcomp.generateFiltered(os, subfilter)

    def writeComponentsXML(self, node, namespace):

        if self.mComponents:
            comps = XML.SubElement(node, xmlutils.makeTag(namespace, xmldefinitions.components))

            # Write out the remainder
            for component in self.sortedComponents():
                component.writeXML(comps, namespace)

    def writeComponentsFilteredXML(self, node, namespace, filter):

        if self.mComponents:
            comps = XML.SubElement(node, xmlutils.makeTag(namespace, xmldefinitions.components))

            # Shortcut for all sub-components
            if filter.isAllSubComponents():
                self.writeXML(comps, namespace)
            elif filter.hasSubComponentFilters():
                for subcomp in self.sortedcomponents():
                    subfilter = filter.getSubComponentFilter(subcomp.getType())
                    if subfilter is not None:
                        subcomp.writeXMLFiltered(comps, namespace, subfilter)

    def writeComponentsJSON(self, jobject):

        if self.mComponents:
            # Write out the remainder
            for component in self.sortedComponents():
                component.writeJSON(jobject)

    def writeComponentsFilteredJSON(self, jobject, filter):

        if self.mComponents:
            # Shortcut for all sub-components
            if filter.isAllSubComponents():
                self.writeJSON(jobject)
            elif filter.hasSubComponentFilters():
                for subcomp in self.sortedcomponents():
                    subfilter = filter.getSubComponentFilter(subcomp.getType())
                    if subfilter is not None:
                        subcomp.writeJSONFiltered(jobject, subfilter)

    def loadValue(self, value_name):
        if self.hasProperty(value_name):
            return self.findFirstProperty(value_name)

        return None

    def loadValueInteger(self, value_name, type=None):
        if type:
            if self.hasProperty(value_name):
                if type == Value.VALUETYPE_INTEGER:
                    ivalue = self.findFirstProperty(value_name).getIntegerValue()
                    if ivalue is not None:
                        return ivalue.getValue()
                elif type == Value.VALUETYPE_UTC_OFFSET:
                    uvalue = self.findFirstProperty(value_name).getUTCOffsetValue()
                    if (uvalue is not None):
                        return uvalue.getValue()

            return None
        else:
            return self.loadValueInteger(value_name, Value.VALUETYPE_INTEGER)

    def loadValueString(self, value_name):
        if self.hasProperty(value_name):
            tvalue = self.findFirstProperty(value_name).getTextValue()
            if (tvalue is not None):
                return tvalue.getValue()

        return None

    def loadValueDateTime(self, value_name):
        if self.hasProperty(value_name):
            dtvalue = self.findFirstProperty(value_name).getDateTimeValue()
            if dtvalue is not None:
                return dtvalue.getValue()

        return None

    def loadValueDuration(self, value_name):
        if self.hasProperty(value_name):
            dvalue = self.findFirstProperty(value_name).getDurationValue()
            if (dvalue is not None):
                return dvalue.getValue()

        return None

    def loadValuePeriod(self, value_name):
        if self.hasProperty(value_name):
            pvalue = self.findFirstProperty(value_name).getPeriodValue()
            if (pvalue is not None):
                return pvalue.getValue()

        return None

    def loadValueRRULE(self, value_name, value, add):
        # Get RRULEs
        if self.hasProperty(value_name):
            items = self.getProperties()[value_name]
            for iter in items:
                rvalue = iter.getRecurrenceValue()
                if (rvalue is not None):
                    if add:
                        value.addRule(rvalue.getValue())
                    else:
                        value.subtractRule(rvalue.getValue())
            return True
        else:
            return False

    def loadValueRDATE(self, value_name, value, add):
        # Get RDATEs
        if self.hasProperty(value_name):
            for iter in self.getProperties(value_name):
                mvalue = iter.getMultiValue()
                if (mvalue is not None):
                    for obj in mvalue.getValues():
                        # cast to date-time
                        if isinstance(obj, DateTimeValue):
                            if add:
                                value.addDT(obj.getValue())
                            else:
                                value.subtractDT(obj.getValue())
                        elif isinstance(obj, PeriodValue):
                            if add:
                                value.addPeriod(obj.getValue().getStart())
                            else:
                                value.subtractPeriod(obj.getValue().getStart())

            return True
        else:
            return False

    def sortedPropertyKeys(self):
        keys = self.mProperties.keys()
        keys.sort()

        results = []
        for skey in self.sortedPropertyKeyOrder():
            if skey in keys:
                results.append(skey)
                keys.remove(skey)
        results.extend(keys)
        return results

    def sortedPropertyKeyOrder(self):
        return ()

    def writeProperties(self, os):
        # Sort properties by name
        keys = self.sortedPropertyKeys()
        for key in keys:
            props = self.mProperties[key]
            for prop in props:
                prop.generate(os)

    def writePropertiesFiltered(self, os, filter):

        # Sort properties by name
        keys = self.sortedPropertyKeys()

        # Shortcut for all properties
        if filter.isAllProperties():
            for key in keys:
                for prop in self.getProperties(key):
                    prop.generate(os)
        elif filter.hasPropertyFilters():
            for key in keys:
                for prop in self.getProperties(key):
                    prop.generateFiltered(os, filter)

    def writePropertiesXML(self, node, namespace):

        properties = XML.SubElement(node, xmlutils.makeTag(namespace, xmldefinitions.properties))

        # Sort properties by name
        keys = self.sortedPropertyKeys()
        for key in keys:
            props = self.mProperties[key]
            for prop in props:
                prop.writeXML(properties, namespace)

    def writePropertiesFilteredXML(self, node, namespace, filter):

        props = XML.SubElement(node, xmlutils.makeTag(namespace, xmldefinitions.properties))

        # Sort properties by name
        keys = self.sortedPropertyKeys()

        # Shortcut for all properties
        if filter.isAllProperties():
            for key in keys:
                for prop in self.getProperties(key):
                    prop.writeXML(props, namespace)
        elif filter.hasPropertyFilters():
            for key in keys:
                for prop in self.getProperties(key):
                    prop.writeXMLFiltered(props, namespace, filter)

    def writePropertiesJSON(self, jobject):

        # Sort properties by name
        keys = self.sortedPropertyKeys()
        for key in keys:
            props = self.mProperties[key]
            for prop in props:
                prop.writeJSON(jobject)

    def writePropertiesFilteredJSON(self, jobject, filter):

        # Sort properties by name
        keys = self.sortedPropertyKeys()

        # Shortcut for all properties
        if filter.isAllProperties():
            for key in keys:
                for prop in self.getProperties(key):
                    prop.writeJSON(jobject)
        elif filter.hasPropertyFilters():
            for key in keys:
                for prop in self.getProperties(key):
                    prop.writeJSONFiltered(jobject, filter)

    def loadPrivateValue(self, value_name):
        # Read it in from properties list and then delete the property from the
        # main list
        result = self.loadValueString(value_name)
        if (result is not None):
            self.removeProperties(value_name)
        return result

    def writePrivateProperty(self, os, key, value):
        prop = self.sPropertyType(name=key, value=value)
        prop.generate(os)

    def editProperty(self, propname, propvalue):

        # Remove existing items
        self.removeProperties(propname)

        # Now create properties
        if propvalue:
            self.addProperty(self.sPropertyType(name=propname, value=propvalue))<|MERGE_RESOLUTION|>--- conflicted
+++ resolved
@@ -135,8 +135,6 @@
     def removeComponent(self, component):
         self.mComponents.remove(component)
 
-<<<<<<< HEAD
-
     def removeFromParent(self):
         """
         Remove this L{ComponentBase} from its parent
@@ -145,8 +143,6 @@
             self.mParentComponent.removeComponent(self)
 
 
-=======
->>>>>>> 2fd9f05e
     def removeAllComponent(self, compname=None):
         if compname:
             compname = compname.upper()
