--- conflicted
+++ resolved
@@ -91,13 +91,8 @@
 
 
     def writeXML(self, node, namespace):
-<<<<<<< HEAD
-        
+
         os = StringIO()
-=======
-
-        os = StringIO.StringIO()
->>>>>>> 87f0292e
         self.generate(os)
         text = os.getvalue()
         text = text[:-2] + ":" + text[-2:]
@@ -105,9 +100,9 @@
         value = self.getXMLNode(node, namespace)
         value.text = text
 
-<<<<<<< HEAD
+
     def writeJSONValue(self, jobject):
-        
+
         os = StringIO()
         self.generate(os)
         text = os.getvalue()
@@ -115,11 +110,8 @@
 
         jobject.append(text)
 
-    def getValue( self ):
-=======
 
     def getValue(self):
->>>>>>> 87f0292e
         return self.mValue
 
 
