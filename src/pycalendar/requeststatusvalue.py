--- conflicted
+++ resolved
@@ -41,10 +41,7 @@
     def getType(self):
         return PyCalendarValue.VALUETYPE_REQUEST_STATUS
 
-<<<<<<< HEAD
-=======
 
->>>>>>> 87f0292e
     def parse(self, data):
 
         # Split fields based on ;
@@ -75,10 +72,7 @@
         # Decoding required
         self.mValue = [code, utils.decodeTextValue(desc), utils.decodeTextValue(rest) if rest else None]
 
-<<<<<<< HEAD
-=======
 
->>>>>>> 87f0292e
     # os - StringIO object
     def generate(self, os):
         try:
@@ -104,6 +98,7 @@
             data = XML.SubElement(node, xmldefs.makeTag(namespace, xmldefs.req_status_data))
             data.text = self.mValue[2]
 
+
     def writeJSONValue(self, jobject):
         jobject.append(self.mValue[0])
         jobject.append(self.mValue[1])
@@ -114,15 +109,8 @@
     def getValue(self):
         return self.mValue
 
-<<<<<<< HEAD
-    def setValue(self, value):
-        self.mValue = value
-
-PyCalendarValue.registerType(PyCalendarValue.VALUETYPE_REQUEST_STATUS, PyCalendarRequestStatusValue, None)
-=======
 
     def setValue(self, value):
         self.mValue = value
 
-PyCalendarValue.registerType(PyCalendarValue.VALUETYPE_REQUEST_STATUS, PyCalendarRequestStatusValue, None)
->>>>>>> 87f0292e
+PyCalendarValue.registerType(PyCalendarValue.VALUETYPE_REQUEST_STATUS, PyCalendarRequestStatusValue, None)