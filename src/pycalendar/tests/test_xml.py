--- conflicted
+++ resolved
@@ -19,13 +19,8 @@
 import difflib
 import unittest
 
-<<<<<<< HEAD
 class TestXML(unittest.TestCase):
-    
-=======
-class TestCalendar(unittest.TestCase):
 
->>>>>>> 87f0292e
     data = (
                 (
 """BEGIN:VCALENDAR
