--- conflicted
+++ resolved
@@ -99,17 +99,12 @@
         except:
             pass
 
-<<<<<<< HEAD
-
     def getText(self):
         return "{}/{}".format(
             self.mStart.getText(),
             self.mDuration.getText() if self.mUseDuration else self.mEnd.getText(),
         )
 
-
-=======
->>>>>>> 2fd9f05e
     def writeXML(self, node, namespace):
         start = XML.SubElement(node, xmlutils.makeTag(namespace, xmldefinitions.period_start))
         start.text = self.mStart.getXMLText()
