--- conflicted
+++ resolved
@@ -90,13 +90,9 @@
     def getValue(self):
         return self.mValue
 
-<<<<<<< HEAD
-
     def getTextValue(self):
         return self.mValue.getText()
 
 
-=======
->>>>>>> 2fd9f05e
     def setValue(self, value):
         self.mValue = value